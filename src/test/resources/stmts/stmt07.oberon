MODULE SimpleModule;	

VAR	
  x, y, z : INTEGER;	

<<<<<<< HEAD
BEGIN
    readInt(x); 
    
    FOR y := 0 TO y < x DO
      z := z + y
    END;
=======
BEGIN	
    readInt(x); 	
>>>>>>> b140f745

    FOR y := 0 TO x DO	
      z := z + y	
    END;	

    write(z)	
END	

END SimpleModule.<|MERGE_RESOLUTION|>--- conflicted
+++ resolved
@@ -3,21 +3,12 @@
 VAR	
   x, y, z : INTEGER;	
 
-<<<<<<< HEAD
 BEGIN
     readInt(x); 
     
     FOR y := 0 TO y < x DO
       z := z + y
     END;
-=======
-BEGIN	
-    readInt(x); 	
->>>>>>> b140f745
-
-    FOR y := 0 TO x DO	
-      z := z + y	
-    END;	
 
     write(z)	
 END	
