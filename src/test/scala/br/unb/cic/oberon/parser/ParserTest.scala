package br.unb.cic.oberon.parser

import java.nio.file.{Files, Paths}

import org.scalatest.funsuite.AnyFunSuite
import br.unb.cic.oberon.ast._

class ParserTestSuite extends AnyFunSuite {

  test("Testing the oberon simple01 code") {
    val path = Paths.get(getClass.getClassLoader.getResource("simple/simple01.oberon").getFile)

    assert(path != null)

    val content = String.join("\n", Files.readAllLines(path))
    val module = ScalaParser.parse(content)

    assert(module.name == "SimpleModule")
    assert(module.constants.size == 1)
    assert(module.constants.head == Constant("x", IntValue(5)))
  }


  test("Testing the oberon simple02 code. This module has one constants and two variables") {
    val path = Paths.get(getClass.getClassLoader.getResource("simple/simple02.oberon").getFile)

    assert(path != null)

    val content = String.join("\n", Files.readAllLines(path))
    val module = ScalaParser.parse(content)

    assert(module.name == "SimpleModule")
    assert(module.constants.size == 1)
    assert(module.constants.head == Constant("x", IntValue(5)))
    assert(module.variables.size == 2)
    assert(module.variables.head == VariableDeclaration("abc", IntegerType))
    assert(module.variables(1) == VariableDeclaration("def", BooleanType))
  }

  test("Testing the oberon simple03 code. This module has three constants and two variables") {
    val path = Paths.get(getClass.getClassLoader.getResource("simple/simple03.oberon").getFile)

    assert(path != null)

    val content = String.join("\n", Files.readAllLines(path))
    val module = ScalaParser.parse(content)

    assert(module.name == "SimpleModule")
    assert(module.constants.size == 3)
    assert(module.constants.head == Constant("x", IntValue(5)))
    assert(module.constants(1) == Constant("y", IntValue(10)))
    assert(module.constants(2) == Constant("z", BoolValue(true)))

    assert(module.variables.size == 2)
    assert(module.variables.head == VariableDeclaration("abc", IntegerType))
    assert(module.variables(1) == VariableDeclaration("def", BooleanType))
  }

  test("Testing the oberon simple04 code. This module has three constants, a sum, and two variables") {
    val path = Paths.get(getClass.getClassLoader.getResource("simple/simple04.oberon").getFile)

    assert(path != null)

    val content = String.join("\n", Files.readAllLines(path))
    val module = ScalaParser.parse(content)

    assert(module.name == "SimpleModule")
    assert(module.constants.size == 3)
    assert(module.constants.head == Constant("x", IntValue(5)))
    assert(module.constants(1) == Constant("y", IntValue(10)))
    assert(module.constants(2) == Constant("z", AddExpression(IntValue(5), IntValue(10))))


    assert(module.variables.size == 2)
    assert(module.variables.head == VariableDeclaration("abc", IntegerType))
    assert(module.variables(1) == VariableDeclaration("def", BooleanType))
  }

  test("Testing the oberon simple05 code. This module has one constant, a multiplication, and two variables") {
    val path = Paths.get(getClass.getClassLoader.getResource("simple/simple05.oberon").getFile)

    assert(path != null)

    val content = String.join("\n", Files.readAllLines(path))
    val module = ScalaParser.parse(content)

    assert(module.name == "SimpleModule")
    assert(module.constants.size == 1)
    assert(module.constants.head == Constant("z", MultExpression(IntValue(5), IntValue(10))))


    assert(module.variables.size == 2)
    assert(module.variables.head == VariableDeclaration("abc", IntegerType))
    assert(module.variables(1) == VariableDeclaration("def", BooleanType))
  }


  test("Testing the oberon simple06 code. This module has one constants, complex expression, and two variables") {
    val path = Paths.get(getClass.getClassLoader.getResource("simple/simple06.oberon").getFile)

    assert(path != null)

    val content = String.join("\n", Files.readAllLines(path))
    val module = ScalaParser.parse(content)

    assert(module.name == "SimpleModule")
    assert(module.constants.size == 1)
    assert(module.constants.head == Constant("z", AddExpression(IntValue(5), MultExpression(IntValue(10), IntValue(3)))))


    assert(module.variables.size == 2)
    assert(module.variables.head == VariableDeclaration("abc", IntegerType))
    assert(module.variables(1) == VariableDeclaration("def", BooleanType))
  }

  test("Testing the oberon simple07 code. This module has two constants, a complex expression, and two variables") {
    val path = Paths.get(getClass.getClassLoader.getResource("simple/simple07.oberon").getFile)

    assert(path != null)

    val content = String.join("\n", Files.readAllLines(path))
    val module = ScalaParser.parse(content)

    assert(module.name == "SimpleModule")
    assert(module.constants.size == 2)
    assert(module.constants.head == Constant("x", AddExpression(IntValue(5), MultExpression(IntValue(10), IntValue(3)))))
      assert(module.constants(1) == Constant("y",
        AddExpression(IntValue(5),
         DivExpression(
           MultExpression(IntValue(10), IntValue(3)),
           IntValue(5)))))

    assert(module.variables.size == 2)
    assert(module.variables.head == VariableDeclaration("abc", IntegerType))
    assert(module.variables(1) == VariableDeclaration("def", BooleanType))
  }

  test("Testing the oberon simple08 code. This module has three constants, a boolean expresson, and two variables") {
    val path = Paths.get(getClass.getClassLoader.getResource("simple/simple08.oberon").getFile)

    assert(path != null)

    val content = String.join("\n", Files.readAllLines(path))
    val module = ScalaParser.parse(content)

    assert(module.name == "SimpleModule")
    assert(module.constants.size == 3)
    assert(module.constants.head == Constant("x", BoolValue(false)))
    assert(module.constants(1) == Constant("y", BoolValue(true)))
    assert(module.constants(2) == Constant("z", AndExpression(BoolValue(true), BoolValue(false))))
  }

  test("Testing the oberon simple09 code. This module has one constant and an expression involving both 'and' and 'or'") {
    val path = Paths.get(getClass.getClassLoader.getResource("simple/simple09.oberon").getFile)

    assert(path != null)

    val content = String.join("\n", Files.readAllLines(path))
    val module = ScalaParser.parse(content)

    assert(module.name == "SimpleModule")
    assert(module.constants.size == 1)
    assert(module.constants.head == Constant("z", OrExpression(AndExpression(BoolValue(true), BoolValue(false)), BoolValue(false))))
  }

  test("Testing the oberon stmt01 code. This module has a block of three statements") {
    val path = Paths.get(getClass.getClassLoader.getResource("stmts/stmt01.oberon").getFile)

    assert(path != null)

    val content = String.join("\n", Files.readAllLines(path))
    val module = ScalaParser.parse(content)

    assert(module.name == "SimpleModule")

    assert(module.stmt.isDefined)

    // assert that the main block contains a sequence of statements
    module.stmt.get match {
      case SequenceStmt(stmts) => assert(stmts.length == 3)
      case _ => fail("we are expecting three stmts in the main block")
    }

    // now we can assume that the main block contains a sequence of stmts
    val sequence = module.stmt.get.asInstanceOf[SequenceStmt]
    val stmts = sequence.stmts

    assert(stmts.head == ReadIntStmt("x"))
    assert(stmts(1) == ReadIntStmt("y"))
    assert(stmts(2) == WriteStmt(AddExpression(VarExpression("x"), VarExpression("y"))))
  }

  test("Testing the oberon stmt02 code. This module has a block of four statements") {
    val path = Paths.get(getClass.getClassLoader.getResource("stmts/stmt02.oberon").getFile)

    assert(path != null)

    val content = String.join("\n", Files.readAllLines(path))
    val module = ScalaParser.parse(content)

    assert(module.name == "SimpleModule")

    assert(module.stmt.isDefined)

    // assert that the main block contains a sequence of statements
    module.stmt.get match {
      case SequenceStmt(stmts) => assert(stmts.length == 4)
      case _ => fail("we are expecting three stmts in the main block")
    }

    // now we can assume that the main block contains a sequence of stmts
    val sequence = module.stmt.get.asInstanceOf[SequenceStmt]
    val stmts = sequence.stmts

    assert(stmts.head == ReadIntStmt("x"))
    assert(stmts(1) == ReadIntStmt("y"))
    assert(stmts(2) == AssignmentStmt("z", AddExpression(VarExpression("x"), VarExpression("y"))))
    assert(stmts(3) == WriteStmt(VarExpression("z")))
  }

  test("Testing the oberon stmt03 code. This module has IF-THEN statement") {
    val path = Paths.get(getClass.getClassLoader.getResource("stmts/stmt03.oberon").getFile)

    assert(path != null)

    val content = String.join("\n", Files.readAllLines(path))
    val module = ScalaParser.parse(content)

    assert(module.name == "SimpleModule")

    assert(module.stmt.isDefined)

    // assert that the main block contains a sequence of statements
    module.stmt.get match {
      case SequenceStmt(stmts) => assert(stmts.length == 4)
      case _ => fail("we are expecting three stmts in the main block")
    }

    // now we can assume that the main block contains a sequence of stmts
    val sequence = module.stmt.get.asInstanceOf[SequenceStmt]
    val stmts = sequence.stmts

    assert(stmts.head == ReadIntStmt("x"))
    assert(stmts(1) == ReadIntStmt("max"))

    // the third stmt must be an IfElseStmt
    stmts(2) match {
      case IfElseStmt(cond, s1, s2) =>
        assert(cond == GTExpression(VarExpression("x"),VarExpression("max")))
        assert(s1 == AssignmentStmt("max",VarExpression("x")))
        assert(s2.isEmpty) // the else stmt is None
      case _ => fail("expecting an if-then stmt")
    }

    assert(stmts(3) == WriteStmt(VarExpression("max")))
  }

  test("Testing the oberon stmt04 code. This module has a While statement") {
    val path = Paths.get(getClass.getClassLoader.getResource("stmts/stmt04.oberon").getFile)

    assert(path != null)

    val content = String.join("\n", Files.readAllLines(path))
    val module = ScalaParser.parse(content)

    assert(module.name == "SimpleModule")

    assert(module.stmt.isDefined)

    // assert that the main block contains a sequence of statements
    module.stmt.get match {
      case SequenceStmt(stmts) => assert(stmts.length == 4)
      case _ => fail("we are expecting three stmts in the main block")
    }

    // now we can assume that the main block contains a sequence of stmts
    val sequence = module.stmt.get.asInstanceOf[SequenceStmt]
    val stmts = sequence.stmts

    assert(stmts.head == ReadIntStmt("x"))
    assert(stmts(1) == ReadIntStmt("y"))

    // the third stmt must be an WhileStmt
    stmts(2) match {
      case WhileStmt(cond, stmt) =>
        assert(cond == LTExpression(VarExpression("x"),VarExpression("y")))
        assert(stmt == AssignmentStmt("x", MultExpression(VarExpression("x"), VarExpression("x"))))
      case _ => fail("expecting an if-then stmt")
    }
    assert(stmts(3) == WriteStmt(VarExpression("x")))
  }

  test("Testing the oberon stmt06 code. This module has a simple case statement") {
    val path = Paths.get(getClass.getClassLoader.getResource("stmts/stmt06.oberon").getFile);

    assert(path != null);

    val content = String.join("\n", Files.readAllLines(path));
    val module = ScalaParser.parse(content);

    assert(module.name == "SimpleModule");

    assert(!module.stmt.isEmpty);
    

    module.stmt.getOrElse(false) match {
      case SequenceStmt(stmts) => assert(stmts.length == 3);
      case _ => fail("Expected a sequence of 3 statements!!")
    }

    val sequenceStmts = module.stmt.get.asInstanceOf[SequenceStmt].stmts;

    assert(sequenceStmts(0) == ReadIntStmt("xs"));

    val myCaseStmt = sequenceStmts(1).asInstanceOf[CaseStmt];

    assert(myCaseStmt.exp == VarExpression("xs"));

    assert(myCaseStmt.cases.length == 4);

    var caseLabel = 1;
    var caseValAssigment = 5;
    myCaseStmt.cases.foreach(miniCase => {

      val _miniCase = miniCase.asInstanceOf[SimpleCase]

      assert(_miniCase.condition == IntValue(caseLabel))
      assert(_miniCase.stmt == AssignmentStmt("xs", IntValue(caseValAssigment)))
      caseLabel += 1
      caseValAssigment *= 2
    })

    myCaseStmt.elseStmt.getOrElse(false) match {
      case AssignmentStmt(varName, exp) => {
        assert(varName == "xs");
        assert(exp == IntValue(0));
      }
      case _ => fail("Expected an else on the case statement!");
    }
    assert(sequenceStmts(2) == WriteStmt(VarExpression("xs")));

  }
  
  test("Testing the oberon stmt07 code. This module has a For statement") {
    val path = Paths.get(getClass.getClassLoader.getResource("stmts/stmt07.oberon").getFile)

    assert(path != null)

    val content = String.join("\n", Files.readAllLines(path))
    val module = ScalaParser.parse(content)

    assert(module.name == "SimpleModule")

    assert(module.stmt.isDefined)

    // assert that the main block contains a sequence of statements
    module.stmt.get match {
      case SequenceStmt(stmts) => assert(stmts.length == 3)
      case _ => fail("we are expecting three stmts in the main block")
    }

    // now we can assume that the main block contains a sequence of stmts
    val sequence = module.stmt.get.asInstanceOf[SequenceStmt]

    val stmts = sequence.stmts

    assert(stmts.head == ReadIntStmt("x"))

    // the third stmt must be an ForStmt
    stmts(1) match {
      case ForStmt(init, cond, stmt) =>
        assert(init == AssignmentStmt("y", IntValue(0)))
        assert(cond == LTExpression(VarExpression("y"), VarExpression("x")))
        assert(stmt == AssignmentStmt("z", AddExpression(VarExpression("z"), VarExpression("y"))))
      case _ => fail("expecting an assigment stmt and if-then stmt")
    }

    assert(stmts(2) == WriteStmt(VarExpression("z")))

  }

  test("Testing the oberon stmt08 code. This module has a For statement") {
    val path = Paths.get(getClass.getClassLoader.getResource("stmts/stmt08.oberon").getFile)

    assert(path != null)

    val content = String.join("\n", Files.readAllLines(path))
    val module = ScalaParser.parse(content)

    assert(module.name == "SimpleModule")

    assert(module.stmt.isDefined)

    // assert that the main block contains a sequence of statements
    module.stmt.get match {
      case SequenceStmt(stmts) => assert(stmts.length == 3)
      case _ => fail("we are expecting three stmts in the main block")
    }

    // now we can assume that the main block contains a sequence of stmts
    val sequence = module.stmt.get.asInstanceOf[SequenceStmt]

    val stmts = sequence.stmts
    
    val code = AssignmentStmt("k", AddExpression(VarExpression("z"), VarExpression("x")))

    assert(stmts.head == ReadIntStmt("y"))

    stmts(1) match {
      case ForStmt(init, cond, stmt) =>
        assert(init == AssignmentStmt("x", IntValue(0)))
        assert(cond == LTExpression(VarExpression("x"),VarExpression("y")))
        assert(stmt == ForStmt(AssignmentStmt("z", IntValue(0)), LTExpression(VarExpression("z"),VarExpression("y")), code))
      case _ => fail("expecting an assigment stmt and if-then stmt")
    }
 
    
    assert(stmts(2) == WriteStmt(VarExpression("k")))

  }

  test("Testing the oberon stmt09 code. This module has a For statement") {
    val path = Paths.get(getClass.getClassLoader.getResource("stmts/stmt09.oberon").getFile)

    assert(path != null)

    val content = String.join("\n", Files.readAllLines(path))
    val module = ScalaParser.parse(content)

    assert(module.name == "SimpleModule")

    assert(module.stmt.isDefined)

    // assert that the main block contains a sequence of statements
    module.stmt.get match {
      case SequenceStmt(stmts) => assert(stmts.length == 2)
      case _ => fail("we are expecting two stmts in the main block")
    }

    // now we can assume that the main block contains a sequence of stmts
    val sequence = module.stmt.get.asInstanceOf[SequenceStmt]

    val stmts = sequence.stmts

    // the third stmt must be an ForStmt
    stmts.head match {
      case ForStmt(init, cond, stmt) =>
        assert(init == AssignmentStmt("y", IntValue(0)))
        assert(cond == LTExpression(VarExpression("y"), IntValue(10)))
        assert(stmt == AssignmentStmt("z", AddExpression(VarExpression("z"), VarExpression("y"))))
      case _ => fail("expecting an assigment stmt and if-then stmt")
    }

    assert(stmts(1) == WriteStmt(VarExpression("z")))

  }
  
  test("Testing the oberon stmt10 code. This module has a For statement") {
    val path = Paths.get(getClass.getClassLoader.getResource("stmts/stmt10.oberon").getFile)

    assert(path != null)

    val content = String.join("\n", Files.readAllLines(path))
    val module = ScalaParser.parse(content)

    assert(module.name == "SimpleModule")

    assert(module.stmt.isDefined)

    // assert that the main block contains a sequence of statements
    module.stmt.get match {
      case SequenceStmt(stmts) => assert(stmts.length == 3)
      case _ => fail("we are expecting three stmts in the main block")
    }

    // now we can assume that the main block contains a sequence of stmts
    val sequence = module.stmt.get.asInstanceOf[SequenceStmt]
    val stmts = sequence.stmts

    val code = AssignmentStmt("y", AddExpression(VarExpression("y"), IntValue(2)));
    val code2 = AssignmentStmt("z", AddExpression(VarExpression("z"), VarExpression("y")));

    assert(stmts.head == ReadIntStmt("x"))

    // the third stmt must be an ForStmt
    stmts(1) match {
      case ForStmt(init, cond, stmt) =>
        assert(init == AssignmentStmt("y", IntValue(0)))
        assert(cond == LTExpression(VarExpression("y"),VarExpression("x")))
        assert(stmt == SequenceStmt(List(code, code2)))
      case _ => fail("expecting an assigment stmt and if-then stmt") 
    }

    assert(stmts(2) == WriteStmt(VarExpression("z")))

  }
  
  test("Testing the oberon stmt11 code. This module has a For statement") {
    val path = Paths.get(getClass.getClassLoader.getResource("stmts/stmt11.oberon").getFile)

    assert(path != null)

    val content = String.join("\n", Files.readAllLines(path))
    val module = ScalaParser.parse(content)

    assert(module.name == "SimpleModule")

    assert(module.stmt.isDefined)

    // assert that the main block contains a sequence of statements
    module.stmt.get match {
      case SequenceStmt(stmts) => assert(stmts.length == 3)
      case _ => fail("we are expecting three stmts in the main block")
    }

    // now we can assume that the main block contains a sequence of stmts
    val sequence = module.stmt.get.asInstanceOf[SequenceStmt]
    val stmts = sequence.stmts

    val code = ReadIntStmt("z")
    val adicao = AddExpression(VarExpression("y"), IntValue(1))
    val code1 = AssignmentStmt("z", DivExpression(VarExpression("z"), adicao))
    val code2 = WriteStmt(VarExpression("z"))

    assert(stmts.head == ReadIntStmt("x"))

    // the third stmt must be an ForStmt
    stmts(1) match {
      case ForStmt(init, cond, stmt) =>
        assert(init == AssignmentStmt("y", IntValue(0)))
        assert(cond == LTExpression(VarExpression("y"),VarExpression("x")))
        assert(stmt == SequenceStmt(List(code, code1, code2)))
      case _ => fail("expecting an assigment stmt and if-then stmt") 
    }

  }

  test("Testing the oberon stmt12 code. This module has a For statement") {
    val path = Paths.get(getClass.getClassLoader.getResource("stmts/stmt12.oberon").getFile)

    assert(path != null)

    val content = String.join("\n", Files.readAllLines(path))
    val module = ScalaParser.parse(content)

    assert(module.name == "SimpleModule")

    assert(module.stmt.isDefined)

    // assert that the main block contains a sequence of statements
    module.stmt.get match {
      case SequenceStmt(stmts) => assert(stmts.length == 8)
      case _ => fail("we are expecting three stmts in the main block")
    }

    // now we can assume that the main block contains a sequence of stmts
    val sequence = module.stmt.get.asInstanceOf[SequenceStmt]

    val stmts = sequence.stmts

    val multiplica = MultExpression(VarExpression("w"), AddExpression(VarExpression("y"), IntValue(1)))
    val codiguinho = AddExpression(VarExpression("v"), multiplica)
    val codee = ReadIntStmt("w");
    val code = AssignmentStmt("v", codiguinho);

    val code2 = AssignmentStmt("u", AddExpression(VarExpression("u"),VarExpression("w")));

    assert(stmts.head == ReadIntStmt("x"))
    assert(stmts(1) == AssignmentStmt("v", IntValue(0)))

    stmts(2) match {
      case ForStmt(init, cond, stmt) =>
        assert(init == AssignmentStmt("y", IntValue(0)))
        assert(cond == LTExpression(VarExpression("y"),VarExpression("x")))
        assert(stmt == SequenceStmt(List(codee, code)))
      case _ => fail("expecting an assigment stmt and if-then stmt")
    }
    
    assert(stmts(3) == AssignmentStmt("v", DivExpression(VarExpression("v"), VarExpression("x"))))

    stmts(4) match {
      case ForStmt(init, cond, stmt) =>
        assert(init == AssignmentStmt("z", IntValue(0)))
        assert(cond == LTExpression(VarExpression("z"),VarExpression("x")))
        assert(stmt == SequenceStmt(List(codee, code2)))
      case _ => fail("expecting an assigment stmt and if-then stmt")
    }
    assert(stmts(5) == AssignmentStmt("u", DivExpression(VarExpression("u"), VarExpression("x")))) 

    assert(stmts(6) == WriteStmt(VarExpression("v")))
    assert(stmts(7) == WriteStmt(VarExpression("u")))
  }

  test("Testing the oberon stmt13 code. This module has a For statement") {
    val path = Paths.get(getClass.getClassLoader.getResource("stmts/stmt13.oberon").getFile)

    assert(path != null)

    val content = String.join("\n", Files.readAllLines(path))
    val module = ScalaParser.parse(content)

    assert(module.name == "SimpleModule")

    assert(module.stmt.isDefined)

    // assert that the main block contains a sequence of statements
    module.stmt.get match {
      case SequenceStmt(stmts) => assert(stmts.length == 3)
      case _ => fail("we are expecting three stmts in the main block")
    }

    // now we can assume that the main block contains a sequence of stmts
    val sequence = module.stmt.get.asInstanceOf[SequenceStmt]
    val stmts = sequence.stmts

    assert(stmts.head == ReadIntStmt("x"))

    // the third stmt must be an ForStmt
    stmts(1) match {
      case ForStmt(init, cond, stmt) =>
        assert(init == AssignmentStmt("y", VarExpression("x")))
        assert(cond == LTExpression(VarExpression("y"), IntValue(100)))
        assert(stmt == AssignmentStmt("y", MultExpression(VarExpression("y"), VarExpression("y"))))
      case _ => fail("expecting an assigment stmt and if-then stmt") 
    }

    assert(stmts(2) == WriteStmt(VarExpression("y")))

  }

  test("Testing the oberon stmt14 code. This module has a For statement") {
    val path = Paths.get(getClass.getClassLoader.getResource("stmts/stmt14.oberon").getFile)

    assert(path != null)

    val content = String.join("\n", Files.readAllLines(path))
    val module = ScalaParser.parse(content)

    assert(module.name == "SimpleModule")

    assert(module.stmt.isDefined)

    // assert that the main block contains a sequence of statements
    module.stmt.get match {
      case SequenceStmt(stmts) => assert(stmts.length == 2)
      case _ => fail("we are expecting three stmts in the main block")
    }

    // now we can assume that the main block contains a sequence of stmts
    val sequence = module.stmt.get.asInstanceOf[SequenceStmt]
    val stmts = sequence.stmts

    val code = AssignmentStmt("y", SubExpression(VarExpression("y"), IntValue(2)));
    val code2 = WriteStmt(VarExpression("y"));

    assert(stmts.head == ReadIntStmt("x"))

    // the third stmt must be an ForStmt
    stmts(1) match {
      case ForStmt(init, cond, stmt) =>
        assert(init == AssignmentStmt("y", VarExpression("x")))
        assert(cond == GTExpression(VarExpression("y"), IntValue(0)))
        assert(stmt == SequenceStmt(List(code, code2)))
      case _ => fail("expecting an assigment stmt and if-then stmt") 
    }

  }

   test("Testing the oberon stmt15 code. This module has a For statement") {
    val path = Paths.get(getClass.getClassLoader.getResource("stmts/stmt15.oberon").getFile)

    assert(path != null)

    val content = String.join("\n", Files.readAllLines(path))
    val module = ScalaParser.parse(content)

    assert(module.name == "SimpleModule")

    assert(module.stmt.isDefined)

    // assert that the main block contains a sequence of statements
    module.stmt.get match {
      case SequenceStmt(stmts) => assert(stmts.length == 3)
      case _ => fail("we are expecting three stmts in the main block")
    }

    // now we can assume that the main block contains a sequence of stmts
    val sequence = module.stmt.get.asInstanceOf[SequenceStmt]
    val stmts = sequence.stmts

    val code = ReadIntStmt("z")
    val adicao = MultExpression(VarExpression("y"), VarExpression("x"))
    val code1 = AssignmentStmt("z", DivExpression(VarExpression("z"), adicao))

    assert(stmts.head == ReadIntStmt("x"))

    // the third stmt must be an ForStmt
    stmts(1) match {
      case ForStmt(init, cond, stmt) =>
        assert(init == AssignmentStmt("y", IntValue(0)))
        assert(cond == LTExpression(VarExpression("y"),VarExpression("x")))
        assert(stmt == SequenceStmt(List(code, code1)))
      case _ => fail("expecting an assigment stmt and if-then stmt") 
    }

     assert(stmts(2) == WriteStmt(VarExpression("z")))

  }

  test("Testing the oberon stmt16 code. This module has a For statement") {
    val path = Paths.get(getClass.getClassLoader.getResource("stmts/stmt16.oberon").getFile)

    assert(path != null)

    val content = String.join("\n", Files.readAllLines(path))
    val module = ScalaParser.parse(content)

    assert(module.name == "SimpleModule")

    assert(module.stmt.isDefined)

    // assert that the main block contains a sequence of statements
    module.stmt.get match {
      case SequenceStmt(stmts) => assert(stmts.length == 3)
      case _ => fail("we are expecting three stmts in the main block")
    }

    // now we can assume that the main block contains a sequence of stmts
    val sequence = module.stmt.get.asInstanceOf[SequenceStmt]
    val stmts = sequence.stmts

    val code = AssignmentStmt("z", AddExpression(VarExpression("z"), DivExpression(VarExpression("z"), VarExpression("y"))))
    val code1 = AssignmentStmt("y", SubExpression(VarExpression("y"), IntValue(2)))

    assert(stmts.head == ReadIntStmt("x"))

    // the third stmt must be an ForStmt
    stmts(1) match {
      case ForStmt(init, cond, stmt) =>
        assert(init == AssignmentStmt("y", VarExpression("x")))
        assert(cond == GTExpression(VarExpression("y"),IntValue(0)))
        assert(stmt == SequenceStmt(List(code, code1)))
      case _ => fail("expecting an assigment stmt and if-then stmt") 
    }

     assert(stmts(2) == WriteStmt(VarExpression("z")))

  }

  test("Testing the oberon stmt17 code. This module has a case statement with range cases, two variabels, read and write statements") {
    val path = Paths.get(getClass.getClassLoader.getResource("stmts/stmt17.oberon").getFile)

    assert(path != null)

    val content = String.join("\n", Files.readAllLines(path))
    val module = ScalaParser.parse(content)

    assert(module.name == "RangeCaseModule")

    // Verifying variables declarations
    assert(module.variables.length == 2)
    assert(module.variables(0) == VariableDeclaration("x", IntegerType))
    assert(module.variables(1) == VariableDeclaration("y", IntegerType))

    assert(module.stmt.nonEmpty);

    module.stmt.getOrElse(None) match {
      case SequenceStmt(stmts) => assert(stmts.length == 4)
      case _ => fail("This module should have 4 statements!")
    }

    // Verifying the statements
    val sequenceStmts = module.stmt.get.asInstanceOf[SequenceStmt].stmts;

    assert(sequenceStmts(0) == AssignmentStmt("y", IntValue(0)));
    assert(sequenceStmts(1) == ReadIntStmt("x"));

    val caseStmt = sequenceStmts(2).asInstanceOf[CaseStmt]

    // Verifying the caseStmt properties
    assert(caseStmt.exp == VarExpression("x"))
    assert(caseStmt.cases.length == 2)
    assert(caseStmt.elseStmt.isEmpty)

    // Verifying the caseAlternatives in the case
    val caseAlts = caseStmt.cases

    assert(caseAlts.length == 2)
    assert(caseAlts(0) == RangeCase(IntValue(0), IntValue(9),
      AssignmentStmt("y", MultExpression(IntValue(2), VarExpression("x")))))
    assert(caseAlts(1) == RangeCase(IntValue(10), IntValue(20),
      AssignmentStmt("y", MultExpression(IntValue(4), VarExpression("x")))))

    // Verifying the last statement
    assert(sequenceStmts(3) == WriteStmt(VarExpression("y")))

  } 

  test("Testing the oberon stmt18 code. this module has a simple case statement with range case, reading min and max") {
    val path = Paths.get(getClass.getClassLoader.getResource("stmts/stmt18.oberon").getFile)

    assert(path != null)

    val content = String.join("\n", Files.readAllLines(path))
    val module = ScalaParser.parse(content)

    assert(module.name == "SimpleRangeCaseModule")

    // Verifying variables declarations
    assert(module.variables.length == 3)
    assert(module.variables(0) == VariableDeclaration("xs", IntegerType))
    assert(module.variables(1) == VariableDeclaration("min", IntegerType))
    assert(module.variables(2) == VariableDeclaration("max", IntegerType))
    
    assert(module.stmt.nonEmpty);

    module.stmt.getOrElse(None) match {
      case SequenceStmt(stmts) => assert(stmts.length == 5)
      case _ => fail("This module should have 5 statements!")
    }

    // Verifying the statements
    val sequenceStmts = module.stmt.get.asInstanceOf[SequenceStmt].stmts;

    assert(sequenceStmts(0) == ReadIntStmt("xs"));
    assert(sequenceStmts(1) == ReadIntStmt("min"));
    assert(sequenceStmts(2) == ReadIntStmt("max"));

    val caseStmt = sequenceStmts(3).asInstanceOf[CaseStmt]

    // Verifying the caseStmt properties
    assert(caseStmt.exp == VarExpression("xs"))
    
    assert(caseStmt.cases.length == 3)

    // Verifying the caseAlternatives in the case
    val caseAlts = caseStmt.cases

    assert(caseAlts.length == 3)
    assert(caseAlts(0) == SimpleCase(IntValue(1), AssignmentStmt("xs",IntValue(5))))
    assert(caseAlts(1) == SimpleCase(IntValue(2), AssignmentStmt("xs", IntValue(10))))
    assert(caseAlts(2) == RangeCase(VarExpression("min"), VarExpression("max"), AssignmentStmt("xs", IntValue(20))))
      
    caseStmt.elseStmt.getOrElse(false) match {
      case AssignmentStmt(varName, exp) => {
        assert(varName == "xs");
        assert(exp == IntValue(0));
      }
      case _ => fail("Expected an else on the case statement!");
    }
    assert(sequenceStmts(4) == WriteStmt(VarExpression("xs")));
  
  }

  test("Testing the oberon stmt19 code. This module has three variabels, two case statements, an read and a write statements") {
    val path = Paths.get(getClass.getClassLoader.getResource("stmts/stmt19.oberon").getFile)

    assert(path != null)

    val content = String.join("\n", Files.readAllLines(path))
    val module = ScalaParser.parse(content)

    assert(module.name == "CaseModule")

    // Verifying variables declarations
    assert(module.variables.length == 3);
    assert(module.variables(0) == VariableDeclaration("x", IntegerType))
    assert(module.variables(1) == VariableDeclaration("y", IntegerType))
    assert(module.variables(2) == VariableDeclaration("z", IntegerType))

    // Verifying statements 
    assert(module.stmt.nonEmpty);

    module.stmt.getOrElse(None) match {
      case SequenceStmt(stmt) => assert(stmt.length == 5)
      case _ => fail("This module should have 5 statements!")
    }

    val sequenceStmts = module.stmt.get.asInstanceOf[SequenceStmt].stmts

    assert(sequenceStmts(0) == ReadIntStmt("x"))
    assert(sequenceStmts(1) == AssignmentStmt("y", IntValue(1)))

    // Verifying the first case statement
    val caseStmt1 = sequenceStmts(2).asInstanceOf[CaseStmt]
    assert(caseStmt1.exp == VarExpression("x"))

    var caseSum = 5; var caseLabel = 5
    caseStmt1.cases.foreach(_miniCase => {
      val miniCase = _miniCase.asInstanceOf[SimpleCase]
      
      assert(miniCase == SimpleCase(IntValue(caseLabel),
        AssignmentStmt("y", AddExpression(VarExpression("x"), IntValue(caseSum)))))
        
      caseSum += 5; caseLabel *= 2;
    })

    caseStmt1.elseStmt.getOrElse(None) match {
      case AssignmentStmt(varName, exp) => {
        assert(varName == "y")
        assert(exp == IntValue(41))
      }
      case None => fail("Expected an else on the first case statement!") 
    }

    // Verifying the second case statement
    val caseStmt2 = sequenceStmts(3).asInstanceOf[CaseStmt]
    assert(caseStmt2.exp == VarExpression("y"))

    var minCaseValue = 1; var maxCaseValue = 5; var assignmentValue = 5
    caseStmt2.cases.foreach(_miniCase => {
      val miniCase = _miniCase.asInstanceOf[RangeCase]

      assert(miniCase == RangeCase(IntValue(minCaseValue), IntValue(maxCaseValue),
        AssignmentStmt("z", IntValue(assignmentValue))))

      maxCaseValue *= 2; minCaseValue = maxCaseValue / 2 + 1; assignmentValue *= 2
    })

    caseStmt2.elseStmt.getOrElse(None) match {
      case AssignmentStmt(varName, exp) => {
        assert(varName == "z")
        assert(exp == IntValue(1))
      }
      case None => fail("Expected an else on the second case statement!") 
    }

    assert(sequenceStmts(4) == WriteStmt(VarExpression("z")))

  }

  test("Testing the oberon stmt20 code. This module implements the factorial function with a case statement") {
    val path = Paths.get(getClass.getClassLoader.getResource("stmts/stmt20.oberon").getFile)

    assert(path != null)

    val content = String.join("\n", Files.readAllLines(path))
    val module = ScalaParser.parse(content)

    assert(module.name == "ProcedureCaseModule")

    // Verifying the factorial procedure
    assert(module.procedures.length == 1)
    val factorial = module.procedures(0)

    assert(factorial.name == "factorial")
    assert(factorial.args.length == 1)
    assert(factorial.returnType.getOrElse(None) == IntegerType)

    val factorialStmt = factorial.stmt.asInstanceOf[SequenceStmt].stmts

    assert(factorialStmt.length == 2)

    val factorialCaseStmt = factorialStmt(0).asInstanceOf[CaseStmt]

    // Verifying the case stmt in the factorial procedure
    assert(factorialCaseStmt.exp == VarExpression("n"))
    assert(factorialCaseStmt.cases.length == 2)
    
    assert(factorialCaseStmt.cases(0) == SimpleCase(IntValue(0), ReturnStmt(IntValue(1))))
    assert(factorialCaseStmt.cases(1) == SimpleCase(IntValue(1), ReturnStmt(IntValue(1))))
    
    factorialCaseStmt.elseStmt.getOrElse(None) match {
      case ReturnStmt(MultExpression(left, right)) => {
        assert(left == VarExpression("n"))

        assert(right == FunctionCallExpression("factorial", List(
          SubExpression(VarExpression("n"), IntValue(1))
        )))
      }

      case _ => fail("Missing an elseStmt in the factorial procedure case")
    }

    assert(factorialStmt(1) == ReturnStmt(MultExpression(VarExpression("n"),
      FunctionCallExpression("factorial", List(
        SubExpression(VarExpression("n"), IntValue(1)))))))
    // End of the factorial procedure verification

    // Verifying the body module statements
    module.stmt.getOrElse(None) match {
      case SequenceStmt(stmts) => succeed 
      case _ => fail("Expecting a sequence of statements!")
    }
  }

  test("Testing the oberon stmt21 code. This module tests if a number is even with a case statement") {
    val path = Paths.get(getClass.getClassLoader.getResource("stmts/stmt21.oberon").getFile)

    assert(path != null)

    val content = String.join("\n", Files.readAllLines(path))
    val module = ScalaParser.parse(content)

    assert(module.name == "SimpleRangeCaseModule")

    // Verifying variables declarations
    assert(module.variables.length == 2);
    assert(module.variables(0) == VariableDeclaration("x", IntegerType))
    assert(module.variables(1) == VariableDeclaration("aux", IntegerType))

    
    assert(module.stmt.nonEmpty);

    module.stmt.getOrElse(None) match {
      case SequenceStmt(stmt) => assert(stmt.length == 5)
      case _ => fail("This module should have 5 statements!")
    }

    // Verifying statements 
    val sequenceStmts = module.stmt.get.asInstanceOf[SequenceStmt].stmts  

    assert(sequenceStmts(0) == ReadIntStmt("x"))
    assert(sequenceStmts(1) == AssignmentStmt("aux", DivExpression(VarExpression("x"), IntValue(2))))
    assert(sequenceStmts(2) == AssignmentStmt("aux", MultExpression(VarExpression("aux"), IntValue(2))))

    // Verifying the case statement

    val caseStmt = sequenceStmts(3).asInstanceOf[CaseStmt]
    val caseAlts = caseStmt.cases

    assert(caseAlts.length == 1)
    assert(caseAlts(0) == SimpleCase(VarExpression("x"), AssignmentStmt("aux",IntValue(0))))

    caseStmt.elseStmt.getOrElse(None) match {
      case AssignmentStmt(varName, exp) => {
        assert(varName == "aux")
        assert(exp == IntValue(1))
      }
      case None => fail("Expected an else on the case statement!") 
    }

    // Verifying the write statement
    assert(sequenceStmts(4) == WriteStmt(VarExpression("aux")))

  }

  test("Testing the oberon stmt22 code. This module implements a case statement inside a case statement") {
    val path = Paths.get(getClass.getClassLoader.getResource("stmts/stmt22.oberon").getFile)
    
    assert(path != null)

    val content = String.join("\n", Files.readAllLines(path))
    val module = ScalaParser.parse(content)

    assert(module.name == "CaseCaseModule")
    
    // Verifying variables declarations
    assert(module.variables.length == 1)
    assert(module.variables(0) == VariableDeclaration("x", IntegerType))

    assert(module.stmt.nonEmpty);

    module.stmt.getOrElse(None) match {
      case SequenceStmt(stmt) => assert(stmt.length == 3)
      case _ => fail("This module should have 3 statements!")
    }

    // Verifying the statements
    val sequenceStmts = module.stmt.get.asInstanceOf[SequenceStmt].stmts;
    assert(sequenceStmts(0) == ReadIntStmt("x"));

    val caseStmt1 = sequenceStmts(1).asInstanceOf[CaseStmt]
    

    // Verifying the caseStmt properties
    assert(caseStmt1.exp == VarExpression("x"))
    
    assert(caseStmt1.cases.length == 2)

    // Verifying the caseAlternatives in the case
    val caseAlts = caseStmt1.cases

    assert(caseAlts.length == 2)
    assert(caseStmt1.elseStmt.isEmpty)

    val innerCase = CaseStmt(VarExpression("x"), List(RangeCase(IntValue(1), IntValue(5),
      AssignmentStmt("x", IntValue(5))), RangeCase(IntValue(6), IntValue(10), AssignmentStmt("x", IntValue(10)))), 
      None)

    assert(caseAlts(0) == RangeCase(IntValue(1), IntValue(10), innerCase))
    
    assert(caseAlts(1) == RangeCase(IntValue(11), IntValue(20), AssignmentStmt("x",MultExpression(VarExpression("x"), IntValue(2)))))
    
    // Verifying the write statement
    assert(sequenceStmts(2) == WriteStmt(VarExpression("x")))

  }

  test("Testing the oberon stmt23 code. This module has a while with a case statement") {
    val path = Paths.get(getClass.getClassLoader.getResource("stmts/stmt23.oberon").getFile)

    assert(path != null)

    val content = String.join("\n", Files.readAllLines(path))
    val module = ScalaParser.parse(content)

    assert(module.name == "WhileCaseModule")

    assert(module.variables.length == 2)

    module.stmt.getOrElse(None) match {
      case SequenceStmt(stmt) => assert(stmt.length == 3)
      case _ => fail("This module should have a sequence of 3 statements!")
    }

    val sequenceStmts = module.stmt.get.asInstanceOf[SequenceStmt].stmts

    assert(sequenceStmts(0) == AssignmentStmt("x", IntValue(0)))

    val myWhileStmt = sequenceStmts(1).asInstanceOf[WhileStmt];

    assert(myWhileStmt.condition == LTExpression(VarExpression("x"), IntValue(20)))

    myWhileStmt.stmt match {
      case SequenceStmt(stmts) => assert(stmts.length == 2)
      case _ => fail("Expected a sequence of statements in the while statement!")
    }

    val innerCase = myWhileStmt.stmt.asInstanceOf[SequenceStmt].stmts(0).asInstanceOf[CaseStmt]

    assert(innerCase.exp == VarExpression("x"))

    assert(innerCase.cases(0) == SimpleCase(IntValue(0), AssignmentStmt("sum", IntValue(0))))

    assert(innerCase.cases(1) == RangeCase(IntValue(1), IntValue(9), AssignmentStmt("sum", 
      AddExpression(VarExpression("sum"), VarExpression("x")))))

    assert(innerCase.cases(2) == SimpleCase(IntValue(10), SequenceStmt(List(WriteStmt(VarExpression("sum")), 
      AssignmentStmt("sum", MultExpression(IntValue(2), IntValue(10)))))))

    assert(innerCase.cases(3) == RangeCase(IntValue(11), IntValue(20), AssignmentStmt("sum", AddExpression(
      VarExpression("sum"), MultExpression(IntValue(2), VarExpression("x"))))))

    assert(innerCase.elseStmt == None)

    assert(myWhileStmt.stmt.asInstanceOf[SequenceStmt].stmts(1).asInstanceOf[AssignmentStmt] == 
      AssignmentStmt("x", AddExpression(VarExpression("x"), IntValue(1))))

    assert(sequenceStmts(2) == WriteStmt(VarExpression("sum")))

  }

  test("Testing the oberon stmt24 code. This module has a while with a case statement") {
    val path = Paths.get(getClass.getClassLoader.getResource("stmts/stmt24.oberon").getFile)

    assert(path != null)

    val content = String.join("\n", Files.readAllLines(path))
    val module = ScalaParser.parse(content)

    assert(module.name == "WhileCaseModule")

    assert(module.variables.length == 3)

    module.stmt.getOrElse(None) match {
      case SequenceStmt(stmt) => assert(stmt.length == 4)
      case _ => fail("This module should have a sequence of 4 statements!")
    }

    val sequenceStmts = module.stmt.get.asInstanceOf[SequenceStmt].stmts

    assert(sequenceStmts(0) == AssignmentStmt("x", IntValue(0)))

    assert(sequenceStmts(1) == ReadIntStmt("lim"))

    val myWhileStmt = sequenceStmts(2).asInstanceOf[WhileStmt];

    assert(myWhileStmt.condition == LTExpression(VarExpression("x"), VarExpression("lim")))

    myWhileStmt.stmt match {
      case SequenceStmt(stmts) => assert(stmts.length == 2)
      case _ => fail("Expected a sequence of statements in the while statement!")
    }

    val innerCase = myWhileStmt.stmt.asInstanceOf[SequenceStmt].stmts(0).asInstanceOf[CaseStmt]

    assert(innerCase.exp == VarExpression("x"))

    assert(innerCase.cases(0) == SimpleCase(IntValue(0), AssignmentStmt("sum", IntValue(0))))

    assert(innerCase.elseStmt.getOrElse(None) == AssignmentStmt("sum", AddExpression(
      VarExpression("sum"), VarExpression("x"))))

    assert(myWhileStmt.stmt.asInstanceOf[SequenceStmt].stmts(1).asInstanceOf[AssignmentStmt] == 
      AssignmentStmt("x", AddExpression(VarExpression("x"), IntValue(1))))

    assert(sequenceStmts(3) == WriteStmt(VarExpression("sum")))

  }

  test("Testing the oberon stmt25 code. This module tests if a ForRange stmt is correctly converted to a For stmt") {
    val path = Paths.get(getClass.getClassLoader.getResource("stmts/stmt25.oberon").getFile)

    assert(path != null)

    val content = String.join("\n", Files.readAllLines(path))
    val module = ScalaParser.parse(content)

    assert("ForRangeModule" == module.name)
    assert(1 == module.variables.length)

    assert(None != module.stmt.getOrElse(None))
    val forStmt = module.stmt.get.asInstanceOf[ForStmt]

    assert(AssignmentStmt("x", IntValue(0)) == forStmt.init)
    assert(LTEExpression(VarExpression("x"), IntValue(10)) == forStmt.condition)
    assert(SequenceStmt(List(WriteStmt(VarExpression("x")),
      AssignmentStmt("x", AddExpression(VarExpression("x"), IntValue(1))))) == forStmt.stmt)

  }

  test("Testing the oberon stmt26 code. This module has a ForRange stmt") {
    val path = Paths.get(getClass.getClassLoader.getResource("stmts/stmt26.oberon").getFile)

    assert(path != null)

    val content = String.join("\n", Files.readAllLines(path))
    val module = ScalaParser.parse(content)

    assert("ForRangeModule" == module.name)
    assert(3 == module.variables.length)

    module.stmt.getOrElse(None) match {
      case SequenceStmt(stmts) => assert(3 == stmts.length)
      case _ => fail("Error! Expected a sequence stmt with 3 statements!!!")
    }
    val sequenceStmts = module.stmt.get.asInstanceOf[SequenceStmt].stmts

    assert(ReadIntStmt("min") == sequenceStmts(0))
    assert(ReadIntStmt("max") == sequenceStmts(1))

    val forRangeStmt = sequenceStmts(2).asInstanceOf[ForStmt]

    val innerInit = AssignmentStmt("x", VarExpression("min"))
    val innerCondition = LTEExpression(VarExpression("x"), VarExpression("max"))
    val innerStmts = List(WriteStmt(VarExpression("x")), AssignmentStmt("x", AddExpression(
      VarExpression("x"), IntValue(1))))

    val forStmts = forRangeStmt.stmt.asInstanceOf[SequenceStmt].stmts
    
    assert(innerInit == forRangeStmt.init)
    assert(innerCondition == forRangeStmt.condition)
    assert(innerStmts(0) == forStmts(0))
    assert(innerStmts(1) == forStmts(1))

  }

  test("Testing the oberon stmt27 code. This module has a ForRange stmt nested with another ForRange stmt") {
    val path = Paths.get(getClass.getClassLoader.getResource("stmts/stmt27.oberon").getFile)

    assert(path != null)

    val content = String.join("\n", Files.readAllLines(path))
    val module = ScalaParser.parse(content)

    assert("ForRangeModule" == module.name)
    assert(2 == module.variables.length)

    assert(None != module.stmt.getOrElse(None))

    val forRangeStmt = module.stmt.get.asInstanceOf[ForStmt]

    val initStmt1 = AssignmentStmt("x", IntValue(0))
    val condExpr1 = LTEExpression(VarExpression("x"), IntValue(20))

    assert(initStmt1 == forRangeStmt.init)
    assert(condExpr1 == forRangeStmt.condition)

    val stmts1 = forRangeStmt.stmt.asInstanceOf[SequenceStmt].stmts
    assert(AssignmentStmt("x", AddExpression(VarExpression("x"), IntValue(1))) == stmts1(1))
    val nestedFor = stmts1(0).asInstanceOf[ForStmt]

    val initStmt2 = AssignmentStmt("y", VarExpression("x"))
    val condExpr2 = LTEExpression(VarExpression("y"), IntValue(20))
    val stmt2 = nestedFor.stmt.asInstanceOf[SequenceStmt].stmts

    assert(initStmt2 == nestedFor.init)
    assert(condExpr2 == nestedFor.condition)
    assert(WriteStmt(VarExpression("y")) == stmt2(0))
    assert(AssignmentStmt("y", AddExpression(VarExpression("y"), IntValue(1))) == stmt2(1))

  }

    test("Testing the oberon stmt28 code. This module has a ForRange stmt nested with another ForRange stmt") {
    val path = Paths.get(getClass.getClassLoader.getResource("stmts/stmt28.oberon").getFile)

    assert(path != null)

    val content = String.join("\n", Files.readAllLines(path))
    val module = ScalaParser.parse(content)

    assert("ForRangeModule" == module.name)
    assert(4 == module.variables.length)

    module.stmt.getOrElse(None) match {
      case SequenceStmt(stmts) => assert(3 == stmts.length)
      case _ => fail("Expected a sequence of 3 statements!!!")
    }
  
    val sequenceStmts = module.stmt.getOrElse(None).asInstanceOf[SequenceStmt].stmts
    assert(ReadIntStmt("min") == sequenceStmts(0))
    assert(ReadIntStmt("max") == sequenceStmts(1))

    val forRangeStmt = sequenceStmts(2).asInstanceOf[ForStmt]

    val initStmt1 = AssignmentStmt("x", VarExpression("min"))
    val condExpr1 = LTEExpression(VarExpression("x"), VarExpression("max"))

    assert(initStmt1 == forRangeStmt.init)
    assert(condExpr1 == forRangeStmt.condition)

    val stmts1 = forRangeStmt.stmt.asInstanceOf[SequenceStmt].stmts
    assert(AssignmentStmt("x", AddExpression(VarExpression("x"), IntValue(1))) == stmts1(1))
    val nestedFor = stmts1(0).asInstanceOf[ForStmt]

    val initStmt2 = AssignmentStmt("y", VarExpression("x"))
    val condExpr2 = LTEExpression(VarExpression("y"), VarExpression("max"))
    val stmt2 = nestedFor.stmt.asInstanceOf[SequenceStmt].stmts

    assert(initStmt2 == nestedFor.init)
    assert(condExpr2 == nestedFor.condition)
    assert(WriteStmt(VarExpression("y")) == stmt2(0))
    assert(AssignmentStmt("y", AddExpression(VarExpression("y"), IntValue(1))) == stmt2(1))

  }

    test("Testing the oberon stmt29 code. This module has a ForRange with a procedure") {
    val path = Paths.get(getClass.getClassLoader.getResource("stmts/stmt29.oberon").getFile)

    assert(path != null)

    val content = String.join("\n", Files.readAllLines(path))
    val module = ScalaParser.parse(content)

    assert("ForRangeModule" == module.name)
    assert(1 == module.variables.length)

    assert(None != module.stmt.getOrElse(None))
    val forStmt = module.stmt.get.asInstanceOf[ForStmt]

    val initStmt = AssignmentStmt("x", IntValue(0))
    val condExpr = LTEExpression(VarExpression("x"), IntValue(10))
    val stmts = forStmt.stmt.asInstanceOf[SequenceStmt].stmts

    assert(initStmt == forStmt.init)
    assert(condExpr == forStmt.condition)
    assert(WriteStmt(FunctionCallExpression("squareOf", List(VarExpression("x")))) == stmts(0))
    assert(AssignmentStmt("x", AddExpression(VarExpression("x"), IntValue(1))) == stmts(1))
  }

  test("Testing the oberon stmt30 code. This module has IF-ELSIF statement") {
    val path = Paths.get(getClass.getClassLoader.getResource("stmts/stmt30.oberon").getFile)

    assert(path != null)

    val content = String.join("\n", Files.readAllLines(path))
    val module = ScalaParser.parse(content)

    assert(module.name == "SimpleModule")

    assert(module.stmt.isDefined)

    // assert that the main block contains a sequence of statements
    module.stmt.get match {
      case SequenceStmt(stmts) => assert(stmts.length == 3)
      case _ => fail("we are expecting three stmts in the main block")
    }

    // now we can assume that the main block contains a sequence of stmts
    val sequence = module.stmt.get.asInstanceOf[SequenceStmt]
    val stmts = sequence.stmts

    assert(stmts.head == ReadIntStmt("x"))

    stmts(1) match {
      case IfElseIfStmt(cond, thenStmt, elseIfs, elseStmt) =>
        assert(cond == LTExpression(VarExpression("x"), IntValue(5)))
        assert(thenStmt == AssignmentStmt("y", IntValue(1)))
        assert(elseIfs(0).condition == LTExpression(VarExpression("x"), IntValue(7)))
        assert(elseIfs(0).thenStmt == AssignmentStmt("y", IntValue(2)))
        assert(elseIfs(1).condition == LTExpression(VarExpression("x"), IntValue(9)))
        assert(elseIfs(1).thenStmt == AssignmentStmt("y", IntValue(3)))
        assert(elseStmt == Some(AssignmentStmt("y", IntValue(4))))
      case _ => fail("expecting an if-then stmt")
    }

    assert(stmts(2) == WriteStmt(VarExpression("y")))
  }

  test("Testing the oberon procedure01 code. This module has a procedure") {
    val path = Paths.get(getClass.getClassLoader.getResource("procedures/procedure01.oberon").getFile)

    assert(path != null)

    val content = String.join("\n", Files.readAllLines(path))
    val module = ScalaParser.parse(content)

    assert(module.name == "SimpleModule")

    assert(module.procedures.size == 1)
    assert(module.stmt.isDefined)

    val procedure = module.procedures.head

    assert(procedure.name == "sum")
    assert(procedure.args.size == 2)
    assert(procedure.returnType == Some(IntegerType))

    procedure.stmt match {
      case ReturnStmt(AddExpression(VarExpression("v1"), VarExpression("v2"))) => succeed
      case _ => fail("expecting a return stmt")
    }

    assert(module.stmt.get.isInstanceOf[SequenceStmt])

    val stmt = module.stmt.get.asInstanceOf[SequenceStmt]

    assert(stmt.stmts.head == ReadIntStmt("x"))
    assert(stmt.stmts(1) == ReadIntStmt("y"))
    assert(stmt.stmts(2) == WriteStmt(FunctionCallExpression("sum", List(VarExpression("x"), VarExpression("y")))))
  }

  test("Testing the oberon procedure02 code. This module resembles the code of the LDTA challenge") {
    val path = Paths.get(getClass.getClassLoader.getResource("procedures/procedure02.oberon").getFile)

    assert(path != null)

    val content = String.join("\n", Files.readAllLines(path))
    val module = ScalaParser.parse(content)

    assert(module.name == "Multiples")

    assert(module.procedures.size == 1)
    assert(module.stmt.isDefined)

    val procedure = module.procedures.head

    assert(procedure.name == "calcmult")
    assert(procedure.args.size == 2)
    assert(procedure.returnType == Some(IntegerType))

    procedure.stmt match {
      case ReturnStmt(MultExpression(VarExpression("i"), VarExpression("base"))) => succeed
      case _ => fail("expecting a return i * base stmt")
    }

    assert(module.stmt.get.isInstanceOf[SequenceStmt])

    val stmt = module.stmt.get.asInstanceOf[SequenceStmt]

    assert(stmt.stmts.head == ReadIntStmt("base"))
  }

  test("Testing the oberon procedure03 code. This module implements a fatorial function") {
    val path = Paths.get(getClass.getClassLoader.getResource("procedures/procedure03.oberon").getFile)

    assert(path != null)

    val content = String.join("\n", Files.readAllLines(path))
    val module = ScalaParser.parse(content)

    assert(module.name == "Factorial")

    assert(module.procedures.size == 1)
    assert(module.stmt.isDefined)

    val procedure = module.procedures.head

    assert(procedure.name == "factorial")
    assert(procedure.args.size == 1)
    assert(procedure.returnType == Some(IntegerType))

    procedure.stmt match {
      case SequenceStmt(_) => succeed
      case _ => fail("expecting a sequence of stmts")
    }

    val SequenceStmt(stmts) = procedure.stmt // pattern matching...
    assert(stmts.size == 2)

    assert(stmts.head == IfElseStmt(EQExpression(VarExpression("i"), IntValue(1)), ReturnStmt(IntValue(1)), None))
    assert(stmts(1) == ReturnStmt(MultExpression(VarExpression("i"), FunctionCallExpression("factorial", List(SubExpression(VarExpression("i"), IntValue(1)))))))

    module.stmt.get match {
      case SequenceStmt(ss) => {
        assert(ss.head == AssignmentStmt("res", FunctionCallExpression("factorial", List(IntValue(5)))))
        assert(ss(1) == WriteStmt(VarExpression("res")))
      }
      case _ => fail("expecting a sequence of stmts: an assignment and a print stmt (Write)")
    }
  }

<<<<<<< HEAD
  test("Testing the oberon stmt31 module. This module has a RepeatUntil") {
=======
  test("Testing the oberon stmt30 module. This module has a RepeatUntil") {
>>>>>>> 83a1fa0c
    val path = Paths.get(getClass.getClassLoader.getResource("stmts/stmt31.oberon").getFile)

    assert(path != null)

    val content = String.join("\n", Files.readAllLines(path))
    val module = ScalaParser.parse(content)

    assert(module.name == "SimpleModule")

    assert(module.stmt.isDefined && module.stmt.get.isInstanceOf[SequenceStmt])

    val stmt = module.stmt.get.asInstanceOf[SequenceStmt]

    assert(stmt.stmts.size == 4)

    assert(stmt.stmts(2).isInstanceOf[RepeatUntilStmt])
  }
}<|MERGE_RESOLUTION|>--- conflicted
+++ resolved
@@ -1491,11 +1491,7 @@
     }
   }
 
-<<<<<<< HEAD
   test("Testing the oberon stmt31 module. This module has a RepeatUntil") {
-=======
-  test("Testing the oberon stmt30 module. This module has a RepeatUntil") {
->>>>>>> 83a1fa0c
     val path = Paths.get(getClass.getClassLoader.getResource("stmts/stmt31.oberon").getFile)
 
     assert(path != null)
