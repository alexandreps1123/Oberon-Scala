package br.unb.cic.oberon.transformations

import br.unb.cic.oberon.parser.ScalaParser
import br.unb.cic.oberon.interpreter.Interpreter
import org.scalatest.funsuite.AnyFunSuite
import br.unb.cic.oberon.ast._
import java.nio.file.{Files, Paths}

class CoreTransformerTest extends AnyFunSuite {
<<<<<<< HEAD

=======
  
>>>>>>> 221545d7
  test("Testing the loop_stmt01 expressions after conversion to While") {
    val path = Paths.get(getClass.getClassLoader.getResource("stmts/loop_stmt01.oberon").toURI)

    assert(path != null)

    val content = String.join("\n", Files.readAllLines(path))
    val module = ScalaParser.parse(content)
    val interpreter = new Interpreter()
    val coreVisitor = new CoreVisitor()

    val coreModule = coreVisitor.transformModule(module)

    assert(coreModule.name == "LoopStmt")
    assert (coreModule.stmt.isDefined)
    // assert that the main block contains a sequence of statements
    module.stmt.get match {
      case SequenceStmt(stmts) => assert(stmts.length == 2)
      case _ => fail("we are expecting two stmts in the main block")
    }

    // now we can assume that the main block contains a sequence of stmts
    val sequence = coreModule.stmt.get.asInstanceOf[SequenceStmt]
    val stmts = sequence.stmts

    assert(stmts.head == AssignmentStmt("x",IntValue(10)))
    assert(stmts(1) == WhileStmt(BoolValue(true), SequenceStmt(List(
      WriteStmt(VarExpression("x")),
      IfElseStmt(LTExpression(VarExpression("x"),IntValue(0)),
        ExitStmt(),
        None),
      AssignmentStmt("x",SubExpression(VarExpression("x"),IntValue(1)))
    ))))
  }

  test("Testing the loop_stmt02 evaluation after conversion to OberonCore") {
    val path = Paths.get(getClass.getClassLoader.getResource("stmts/loop_stmt02.oberon").toURI)

    assert(path != null)

    val content = String.join("\n", Files.readAllLines(path))
    val module = ScalaParser.parse(content)
    val interpreter = new Interpreter()
    val coreVisitor = new CoreVisitor()

    val coreModule = coreVisitor.transformModule(module)

    interpreter.setTestEnvironment()
    coreModule.accept(interpreter)
    assert(interpreter.env.lookup("x") == Some(IntValue(6)))
    assert(interpreter.env.lookup("factorial") == Some(IntValue(120)))
  }

  test("Testing the loop_stmt02 expressions after conversion to While") {
    val path = Paths.get(getClass.getClassLoader.getResource("stmts/loop_stmt02.oberon").toURI)

    assert(path != null)

    val content = String.join("\n", Files.readAllLines(path))
    val module = ScalaParser.parse(content)
    val interpreter = new Interpreter()
    val coreVisitor = new CoreVisitor()

    val coreModule = coreVisitor.transformModule(module)

    assert(coreModule.name == "LoopStmt")
    assert (coreModule.stmt.isDefined)

    // assert that the main block contains a sequence of statements
    module.stmt.get match {
      case SequenceStmt(stmts) => assert(stmts.length == 3)
      case _ => fail("we are expecting three stmts in the main block")
    }

    // now we can assume that the main block contains a sequence of stmts
    val sequence = coreModule.stmt.get.asInstanceOf[SequenceStmt]
    val stmts = sequence.stmts

    assert(stmts.head == AssignmentStmt("x",IntValue(2)))
    assert(stmts(1) == AssignmentStmt("factorial",IntValue(1)))
    assert(stmts(2) == WhileStmt(BoolValue(true), SequenceStmt(List(
      IfElseStmt(GTExpression(VarExpression("x"), IntValue(5)),
        ExitStmt(),
        None),
      AssignmentStmt("factorial", MultExpression(VarExpression("factorial"),VarExpression("x"))),
      AssignmentStmt("x", AddExpression(VarExpression("x"), IntValue(1)))
    ))))
  }

  test("Testing the loop_stmt03 evaluation after conversion to OberonCore") {
    val path = Paths.get(getClass.getClassLoader.getResource("stmts/loop_stmt03.oberon").toURI)

    assert(path != null)

    val content = String.join("\n", Files.readAllLines(path))
    val module = ScalaParser.parse(content)
    val interpreter = new Interpreter()
    val coreVisitor = new CoreVisitor()

    val coreModule = coreVisitor.transformModule(module)

    interpreter.setTestEnvironment
    coreModule.accept(interpreter)
    assert(interpreter.env.lookup("x") == Some(IntValue(10)))
    assert(interpreter.env.lookup("i") == Some(IntValue(10)))
    assert(interpreter.env.lookup("y") == Some(IntValue(100)))
  }

  test("Testing the loop_stmt03 expressions after conversion to While") {
    val path = Paths.get(getClass.getClassLoader.getResource("stmts/loop_stmt03.oberon").toURI)

    assert(path != null)

    val content = String.join("\n", Files.readAllLines(path))
    val module = ScalaParser.parse(content)
    val interpreter = new Interpreter()
    val coreVisitor = new CoreVisitor()

    val coreModule = coreVisitor.transformModule(module)

    assert(coreModule.name == "LoopStmt")
    assert (coreModule.stmt.isDefined)
    // assert that the main block contains a sequence of statements
    module.stmt.get match {
      case SequenceStmt(stmts) => assert(stmts.length == 3)
      case _ => fail("we are expecting three stmts in the main block")
    }

    // now we can assume that the main block contains a sequence of stmts
    val sequence = coreModule.stmt.get.asInstanceOf[SequenceStmt]
    val stmts = sequence.stmts

    assert(stmts.head == AssignmentStmt("x",IntValue(0)))
    assert(stmts(1) == AssignmentStmt("y",IntValue(0)))
    assert(stmts(2) == WhileStmt(BoolValue(true), SequenceStmt(List(
      AssignmentStmt("x", AddExpression(VarExpression("x"),IntValue(1))),
      AssignmentStmt("i",IntValue(0)),
      WhileStmt(BoolValue(true), SequenceStmt(List(
        AssignmentStmt("y", AddExpression(VarExpression("y"),IntValue(1))),
        AssignmentStmt("i", AddExpression(VarExpression("i"),IntValue(1))),
        IfElseStmt(EQExpression(VarExpression("i"), IntValue(10)),
          ExitStmt(),
          None)
      ))),
      IfElseStmt(EQExpression(VarExpression("x"), IntValue(10)),
        ExitStmt(),
        None)
    ))))
  }

  /** ###### Loop Tests end here ###### */

  /** ###### RepeatUntil Tests begin here ###### */
  test("Testing the RepeatUntilStmt01 evaluation after conversion to OberonCore") {
    val path = Paths.get(getClass.getClassLoader.getResource("stmts/RepeatUntilStmt01.oberon").toURI)

    assert(path != null)

    val content = String.join("\n", Files.readAllLines(path))
    val module = ScalaParser.parse(content)
    val interpreter = new Interpreter()
    val coreVisitor = new CoreVisitor()

    val coreModule = coreVisitor.transformModule(module)

    interpreter.setTestEnvironment()
    coreModule.accept(interpreter)

    assert(module.name == "RepeatUntilModule");
    assert(interpreter.env.lookup("x").contains(IntValue(11)));
    assert(interpreter.env.lookup("sum").contains(IntValue(55)));
  }

  test("Testing the RepeatUntilStmt01 expressions after conversion to While") {
    val path = Paths.get(getClass.getClassLoader.getResource("stmts/RepeatUntilStmt01.oberon").toURI)

    assert(path != null)

    val content = String.join("\n", Files.readAllLines(path))
    val module = ScalaParser.parse(content)
    val coreVisitor = new CoreVisitor()

    val coreModule = coreVisitor.transformModule(module)

    assert(coreModule.name == "RepeatUntilModule")
    assert (coreModule.stmt.isDefined)
    // assert that the main block contains a sequence of statements
    module.stmt.get match {
      case SequenceStmt(stmts) => assert(stmts.length == 4)
      case _ => fail("we are expecting three stmts in the main block")
    }
    // now we can assume that the main block contains a sequence of stmts
    val sequence = coreModule.stmt.get.asInstanceOf[SequenceStmt]
    val stmts = sequence.stmts

    assert(stmts.head == AssignmentStmt("x",IntValue(0)))
    assert(stmts(1) == AssignmentStmt("lim",IntValue(10)))
    assert(stmts(2) == WhileStmt(BoolValue(true),SequenceStmt(List(
      IfElseStmt(EQExpression(VarExpression("x"), IntValue(0)),
        AssignmentStmt("sum",IntValue(0)),
        Some(AssignmentStmt("sum",AddExpression(VarExpression("sum"),VarExpression("x"))))
      ),
      AssignmentStmt("x", AddExpression(VarExpression("x"), IntValue(1))),
      IfElseStmt(GTExpression(VarExpression("x"),VarExpression("lim")),
        ExitStmt(),
        None)
    ))))
    assert(stmts(3) == WriteStmt(VarExpression("sum")))
  }

  // TODO
  test("Testing the RepeatUntilStmt06 evaluation after conversion to OberonCore") {
    val path = Paths.get(getClass.getClassLoader.getResource("stmts/RepeatUntilStmt06.oberon").toURI)

    assert(path != null)

    val content = String.join("\n", Files.readAllLines(path))
    val module = ScalaParser.parse(content)
    val interpreter = new Interpreter()
    val coreVisitor = new CoreVisitor()

    val coreModule = coreVisitor.transformModule(module)

    interpreter.setTestEnvironment()
    coreModule.accept(interpreter)

    assert(module.name == "RepeatUntilModule");
    assert(interpreter.env.lookup("x").contains(IntValue(11)))
    assert(interpreter.env.lookup("y").contains(IntValue(40)))
  }

  test("Testing the RepeatUntilStmt06 expressions after conversion to While") {
    val path = Paths.get(getClass.getClassLoader.getResource("stmts/RepeatUntilStmt06.oberon").toURI)

    assert(path != null)

    val content = String.join("\n", Files.readAllLines(path))
    val module = ScalaParser.parse(content)
    val coreVisitor = new CoreVisitor()

    val coreModule = coreVisitor.transformModule(module)

    assert(coreModule.name == "RepeatUntilModule")
    assert (coreModule.stmt.isDefined)
    // assert that the main block contains a sequence of statements
    module.stmt.get match {
      case SequenceStmt(stmts) => assert(stmts.length == 4)
      case _ => fail("we are expecting three stmts in the main block")
    }
    // now we can assume that the main block contains a sequence of stmts
    val sequence = coreModule.stmt.get.asInstanceOf[SequenceStmt]
    val stmts = sequence.stmts

    assert(stmts.head == AssignmentStmt("x",IntValue(0)))
    assert(stmts(1) == AssignmentStmt("y",IntValue(0)))
    assert(stmts(2) == WhileStmt(BoolValue(true), SequenceStmt(List(
      IfElseStmt(GTExpression(VarExpression("x"),IntValue(5)),
        AssignmentStmt("y", AddExpression(VarExpression("y"), VarExpression("x"))),
        None
      ),
      AssignmentStmt("x", AddExpression(VarExpression("x"), IntValue(1))),
      IfElseStmt(GTExpression(VarExpression("x"), IntValue(10)),
        ExitStmt(),
        None)
    ))))
    assert(stmts(3) == WriteStmt(VarExpression("y")))
  }

  /**RepeatUntil test 07*/
  test("Testing the RepeatUntilStmt07 evaluation after conversion to OberonCore") {
    val path = Paths.get(getClass.getClassLoader.getResource("stmts/RepeatUntilStmt07.oberon").toURI)

    assert(path != null)

    val content = String.join("\n", Files.readAllLines(path))
    val module = ScalaParser.parse(content)
    val interpreter = new Interpreter()
    val coreVisitor = new CoreVisitor()

    val coreModule = coreVisitor.transformModule(module)

    interpreter.setTestEnvironment()
    coreModule.accept(interpreter)

    assert(module.name == "RepeatUntilModule");
    assert(interpreter.env.lookup("x").contains(IntValue(3)));
    assert(interpreter.env.lookup("y").contains(IntValue(3)));
  }

  test("Testing the RepeatUntilStmt07 expressions after conversion to While") {
    val path = Paths.get(getClass.getClassLoader.getResource("stmts/RepeatUntilStmt07.oberon").toURI)

    assert(path != null)

    val content = String.join("\n", Files.readAllLines(path))
    val module = ScalaParser.parse(content)
    val coreVisitor = new CoreVisitor()

    val coreModule = coreVisitor.transformModule(module)

    assert(coreModule.name == "RepeatUntilModule")
    assert (coreModule.stmt.isDefined)
    // assert that the main block contains a sequence of statements
    module.stmt.get match {
      case SequenceStmt(stmts) => assert(stmts.length == 4)
      case _ => fail("we are expecting three stmts in the main block")
    }
    // now we can assume that the main block contains a sequence of stmts
    val sequence = coreModule.stmt.get.asInstanceOf[SequenceStmt]
    val stmts = sequence.stmts

    assert(stmts.head == AssignmentStmt("x",IntValue(0)))
    assert(stmts(1) == AssignmentStmt("y",IntValue(3)))
    assert(stmts(2) == WhileStmt(BoolValue(true), SequenceStmt(List(
      AssignmentStmt("x", AddExpression(VarExpression("x"), IntValue(1))),
      IfElseStmt(EQExpression(VarExpression("x"), VarExpression("y")),
        ExitStmt(),
        None)
    ))))
    assert(stmts(3) == WriteStmt(VarExpression("x")))
  }

  test("Testing the repeatuntil02 evaluation after conversion to OberonCore") {
    val path = Paths.get(getClass.getClassLoader.getResource("stmts/repeatuntil02.oberon").toURI)

    assert(path != null)

    val content = String.join("\n", Files.readAllLines(path))
    val module = ScalaParser.parse(content)
    val interpreter = new Interpreter()
    val coreVisitor = new CoreVisitor()

    val coreModule = coreVisitor.transformModule(module)

    interpreter.setTestEnvironment()
    coreModule.accept(interpreter)

    assert(module.name == "RepeatUntilModule");

    assert(interpreter.env.lookup("x").contains(IntValue(10)));
    assert(interpreter.env.lookup("y").contains(IntValue(19)));
  }

  test("Testing the repeatuntil02 expressions after conversion to While") {
    val path = Paths.get(getClass.getClassLoader.getResource("stmts/repeatuntil02.oberon").toURI)

    assert(path != null)

    val content = String.join("\n", Files.readAllLines(path))
    val module = ScalaParser.parse(content)
    val coreVisitor = new CoreVisitor()

    val coreModule = coreVisitor.transformModule(module)

    assert(coreModule.name == "RepeatUntilModule")
    assert (coreModule.stmt.isDefined)
    // assert that the main block contains a sequence of statements
    module.stmt.get match {
      case SequenceStmt(stmts) => assert(stmts.length == 5)
      case _ => fail("we are expecting three stmts in the main block")
    }
    // now we can assume that the main block contains a sequence of stmts
    val sequence = coreModule.stmt.get.asInstanceOf[SequenceStmt]
    val stmts = sequence.stmts

    assert(stmts.head == AssignmentStmt("x",IntValue(0)))
    assert(stmts(1) == AssignmentStmt("y",IntValue(0)))

    assert(stmts(2) == WhileStmt(BoolValue(true), SequenceStmt(List(
      AssignmentStmt("x",AddExpression(VarExpression("x"),IntValue(1))),
      WhileStmt(BoolValue(true), SequenceStmt(List(
        AssignmentStmt("y",AddExpression(VarExpression("y"),IntValue(1))),
        IfElseStmt(GTEExpression(VarExpression("y"),IntValue(10)),
          ExitStmt(),
          None
        )
      ))),
      IfElseStmt(GTEExpression(VarExpression("x"),IntValue(10)),
        ExitStmt(),
        None)
    ))))
    assert(stmts(3) == WriteStmt(VarExpression("x")))
    assert(stmts(4) == WriteStmt(VarExpression("y")))
  }

  test("Testing the repeatuntil04 evaluation after conversion to OberonCore") {
    val path = Paths.get(getClass.getClassLoader.getResource("stmts/repeatuntil04.oberon").toURI)

    assert(path != null)

    val content = String.join("\n", Files.readAllLines(path))
    val module = ScalaParser.parse(content)
    val interpreter = new Interpreter()
    val coreVisitor = new CoreVisitor()

    val coreModule = coreVisitor.transformModule(module)

    interpreter.setTestEnvironment()
    coreModule.accept(interpreter)

    assert(module.name == "RepeatUntilModule");

    assert(interpreter.env.lookup("x").contains(IntValue(2)));
    assert(interpreter.env.lookup("y").contains(IntValue(2)));
  }

  test("Testing the repeatuntil04 expressions after conversion to While") {
    val path = Paths.get(getClass.getClassLoader.getResource("stmts/repeatuntil04.oberon").toURI)

    assert(path != null)

    val content = String.join("\n", Files.readAllLines(path))
    val module = ScalaParser.parse(content)
    val coreVisitor = new CoreVisitor()

    val coreModule = coreVisitor.transformModule(module)

    assert(coreModule.name == "RepeatUntilModule")
    assert (coreModule.stmt.isDefined)

    val sequence = coreModule.stmt.get.asInstanceOf[SequenceStmt]
    val stmts = sequence.stmts
    // assert that the main block contains a sequence of statements
    module.stmt.get match {
      case SequenceStmt(stmts) => assert(stmts.length == 3)
      case _ => fail("we are expecting three stmts in the main block")
    }
    // now we can assume that the main block contains a sequence of stmts
    assert(stmts.head == AssignmentStmt("x", IntValue(2)))
    assert(stmts(1) == AssignmentStmt("y", IntValue(2)))
    assert(stmts(2) == WriteStmt(FunctionCallExpression("power",List(VarExpression("x"), VarExpression("y")))))
    assert(coreModule.procedures.head.stmt == SequenceStmt(List(AssignmentStmt("r",VarExpression("b")), IfElseStmt(OrExpression(LTExpression(VarExpression("b"),IntValue(0)),LTExpression(VarExpression("e"),IntValue(0))),ReturnStmt(IntValue(0)),None), IfElseStmt(EQExpression(VarExpression("e"),IntValue(0)),ReturnStmt(IntValue(1)),None), WhileStmt(BoolValue(true),SequenceStmt(List(AssignmentStmt("r",MultExpression(VarExpression("r"),VarExpression("b"))), AssignmentStmt("e",SubExpression(VarExpression("e"),IntValue(1))), IfElseStmt(LTEExpression(VarExpression("e"),IntValue(1)),ExitStmt(),None)))), ReturnStmt(VarExpression("r")))))
  }
  /** ###### RepeatUntil Tests end here ###### */

  /** ###### For Tests begin here ###### */
  test("Testing the interpreter_stmt01 evaluation after conversion to OberonCore") {
    val path = Paths.get(getClass.getClassLoader.getResource("stmts/interpreter_stmt01.oberon").toURI)

    assert(path != null)

    val content = String.join("\n", Files.readAllLines(path))
    val module = ScalaParser.parse(content)
    val interpreter = new Interpreter()
    val coreVisitor = new CoreVisitor()

    val coreModule = coreVisitor.transformModule(module)

    interpreter.setTestEnvironment()
    coreModule.accept(interpreter)

    assert(module.name == "SimpleModule")

    assert(interpreter.env.lookup("x") == Some(IntValue(5))) // FOR TO x
    assert(interpreter.env.lookup("y") == Some(IntValue(6))) // y = x + 1 (after last FOR)
    assert(interpreter.env.lookup("z") == Some(IntValue(15))) // z = result
  }

  test("Testing the interpreter_stmt01 expressions after conversion to While") {
    val path = Paths.get(getClass.getClassLoader.getResource("stmts/interpreter_stmt01.oberon").toURI)

    assert(path != null)

    val content = String.join("\n", Files.readAllLines(path))
    val module = ScalaParser.parse(content)
    val coreVisitor = new CoreVisitor()

    val coreModule = coreVisitor.transformModule(module)

    assert(coreModule.name == "SimpleModule")
    assert (coreModule.stmt.isDefined)
    // assert that the main block contains a sequence of statements
    module.stmt.get match {
      case SequenceStmt(stmts) => assert(stmts.length == 4)
      case _ => fail("we are expecting four stmts in the main block")
    }
    // now we can assume that the main block contains a sequence of stmts
    val sequence = coreModule.stmt.get.asInstanceOf[SequenceStmt]
    val stmts = sequence.stmts

    assert(stmts.head == AssignmentStmt("x", IntValue(5)))
    assert(stmts(1) == AssignmentStmt("z", IntValue(0)))
    assert(stmts(2) == AssignmentStmt("y", IntValue(0)))
    assert(stmts(3) == WhileStmt(LTEExpression(VarExpression("y"), VarExpression("x")), SequenceStmt(List(
      AssignmentStmt("z", AddExpression(VarExpression("z"), VarExpression("y"))),
      AssignmentStmt("y", AddExpression(VarExpression("y"), IntValue(1)))
    ))))
    assert(stmts(4) == WriteStmt(VarExpression("z")))
  }


  test("Testing the stmtForCore01 evaluation after conversion to OberonCore") {
    val path = Paths.get(getClass.getClassLoader.getResource("stmts/stmtForCore01.oberon").toURI)

    assert(path != null)

    val content = String.join("\n", Files.readAllLines(path))
    val module = ScalaParser.parse(content)
    val interpreter = new Interpreter()
    val coreVisitor = new CoreVisitor()

    val coreModule = coreVisitor.transformModule(module)

    interpreter.setTestEnvironment()
    coreModule.accept(interpreter)

    assert(module.name == "SimpleModule")

    assert(interpreter.env.lookup("x") == Some(IntValue(10))) // FOR TO x
    assert(interpreter.env.lookup("k") == Some(IntValue(18))) // k = result
  }

  test("Testing the stmtForCore01 expressions after conversion to While") {
    val path = Paths.get(getClass.getClassLoader.getResource("stmts/stmtForCore01.oberon").toURI)

    assert(path != null)

    val content = String.join("\n", Files.readAllLines(path))
    val module = ScalaParser.parse(content)
    val coreVisitor = new CoreVisitor()

    val coreModule = coreVisitor.transformModule(module)

    assert(coreModule.name == "SimpleModule")
    assert(coreModule.stmt.isDefined)
    // assert that the main block contains a sequence of statements
    coreModule.stmt.get match {
      case SequenceStmt(stmts) => assert(stmts.length == 2)
      case _ => fail("we are expecting two stmts in the main block")
    }
    // now we can assume that the main block contains a sequence of stmts
    val sequence = coreModule.stmt.get.asInstanceOf[SequenceStmt]
    val stmts = sequence.stmts

    assert(stmts.head == AssignmentStmt("x", IntValue(0)))
    assert(stmts(1) == WhileStmt(LTExpression(VarExpression("x"), IntValue(10)), SequenceStmt(List(
      WriteStmt(VarExpression("x")),
      AssignmentStmt("z", IntValue(0)),
      WhileStmt(LTExpression(VarExpression("z"), IntValue(10)), SequenceStmt(List(
        AssignmentStmt("k", AddExpression(VarExpression("z"), VarExpression("x"))),
        AssignmentStmt("z", AddExpression(VarExpression("z"), IntValue(1))),
        WriteStmt(VarExpression("k"))
      ))),
      AssignmentStmt("x", AddExpression(VarExpression("x"), IntValue(1)))
    ))))

  }
  /** ###### For Tests end here ###### */


  /** ###### IfElseIf Tests begin here ###### */
  test("Testing the IfElseIfStmt01 evaluation after conversion to OberonCore") {
    val path = Paths.get(getClass.getClassLoader.getResource("stmts/IfElseIfStmt01.oberon").toURI)

    assert(path != null)

    val content = String.join("\n", Files.readAllLines(path))
    val module = ScalaParser.parse(content)
    val interpreter = new Interpreter()
    val coreVisitor = new CoreVisitor()

    val coreModule = coreVisitor.transformModule(module)

    interpreter.setTestEnvironment()
    coreModule.accept(interpreter)

    assert(module.name == "SimpleModule")

    assert(interpreter.env.lookup("x") == Some(IntValue(1)));
    assert(interpreter.env.lookup("y") == Some(IntValue(1)));
  }

  test("Testing the IfElseIfStmt01 expressions after conversion to IfElse") {
    val path = Paths.get(getClass.getClassLoader.getResource("stmts/IfElseIfStmt01.oberon").toURI)

    assert(path != null)

    val content = String.join("\n", Files.readAllLines(path))
    val module = ScalaParser.parse(content)
    val coreVisitor = new CoreVisitor()

    val coreModule = coreVisitor.transformModule(module)

    assert(coreModule.name == "SimpleModule")
    assert (coreModule.stmt.isDefined)
    // assert that the main block contains a sequence of statements
    module.stmt.get match {
      case SequenceStmt(stmts) => assert(stmts.length == 3)
      case _ => fail("we are expecting three stmts in the main block")
    }
    // now we can assume that the main block contains a sequence of stmts
    val sequence = coreModule.stmt.get.asInstanceOf[SequenceStmt]
    val stmts = sequence.stmts

    assert(stmts.head == AssignmentStmt("x", IntValue(1)))
    assert(stmts(1) == IfElseStmt(LTExpression(VarExpression("x"), IntValue(10)),
      AssignmentStmt("y", IntValue(1)),
      Some(IfElseStmt(GTExpression(VarExpression("x"), IntValue(10)),
        AssignmentStmt("y", IntValue(2)),
        Some(AssignmentStmt("y", IntValue(3)))))
    ))
    assert((stmts(2) == WriteStmt(VarExpression("y"))))
  }


  test("Testing the IfElseIfStmt03 evaluation after conversion to OberonCore") {
    val path = Paths.get(getClass.getClassLoader.getResource("stmts/IfElseIfStmt03.oberon").toURI)

    assert(path != null)

    val content = String.join("\n", Files.readAllLines(path))
    val module = ScalaParser.parse(content)
    val interpreter = new Interpreter()
    val coreVisitor = new CoreVisitor()

    val coreModule = coreVisitor.transformModule(module)

    interpreter.setTestEnvironment()
    coreModule.accept(interpreter)

    assert(module.name == "SimpleModule")

    assert(interpreter.env.lookup("x") == Some(IntValue(10)));
    assert(interpreter.env.lookup("y") == Some(IntValue(3)));
  }

  test("Testing the IfElseIfStmt03 expressions after conversion to IfElse") {
    val path = Paths.get(getClass.getClassLoader.getResource("stmts/IfElseIfStmt03.oberon").toURI)

    assert(path != null)

    val content = String.join("\n", Files.readAllLines(path))
    val module = ScalaParser.parse(content)
    val coreVisitor = new CoreVisitor()

    val coreModule = coreVisitor.transformModule(module)

    assert(coreModule.name == "SimpleModule")
    assert (coreModule.stmt.isDefined)
    // assert that the main block contains a sequence of statements
    module.stmt.get match {
      case SequenceStmt(stmts) => assert(stmts.length == 3)
      case _ => fail("we are expecting three stmts in the main block")
    }
    // now we can assume that the main block contains a sequence of stmts
    val sequence = coreModule.stmt.get.asInstanceOf[SequenceStmt]
    val stmts = sequence.stmts

    assert(stmts.head == AssignmentStmt("x", IntValue(10)))
    assert(stmts(1) == IfElseStmt(LTExpression(VarExpression("x"), IntValue(10)),
      AssignmentStmt("y", IntValue(1)),
      Some(IfElseStmt(GTExpression(VarExpression("x"), IntValue(10)),
        AssignmentStmt("y", IntValue(2)),
        Some(AssignmentStmt("y", IntValue(3)))))
    ))
    assert((stmts(2) == WriteStmt(VarExpression("y"))))
  }

  test("Testing the IfElseIfStmt05 evaluation after conversion to OberonCore") {
    val path = Paths.get(getClass.getClassLoader.getResource("stmts/IfElseIfStmt05.oberon").toURI)

    assert(path != null)

    val content = String.join("\n", Files.readAllLines(path))
    val module = ScalaParser.parse(content)
    val interpreter = new Interpreter()
    val coreVisitor = new CoreVisitor()

    val coreModule = coreVisitor.transformModule(module)

    interpreter.setTestEnvironment()
    coreModule.accept(interpreter)

    assert(module.name == "SimpleModule")

    assert(interpreter.env.lookup("x") == Some(IntValue(55)));
    assert(interpreter.env.lookup("y") == Some(IntValue(5)));
  }

  test("Testing the IfElseIfStmt05 expressions after conversion to IfElse") {
    val path = Paths.get(getClass.getClassLoader.getResource("stmts/IfElseIfStmt05.oberon").toURI)

    assert(path != null)

    val content = String.join("\n", Files.readAllLines(path))
    val module = ScalaParser.parse(content)
    val coreVisitor = new CoreVisitor()

    val coreModule = coreVisitor.transformModule(module)

    assert(coreModule.name == "SimpleModule")
    assert (coreModule.stmt.isDefined)
    // assert that the main block contains a sequence of statements
    module.stmt.get match {
      case SequenceStmt(stmts) => assert(stmts.length == 3)
      case _ => fail("we are expecting three stmts in the main block")
    }
    // now we can assume that the main block contains a sequence of stmts
    val sequence = coreModule.stmt.get.asInstanceOf[SequenceStmt]
    val stmts = sequence.stmts

    assert(stmts.head == AssignmentStmt("x", IntValue(55)))
    assert(stmts(1) == IfElseStmt(LTExpression(VarExpression("x"), IntValue(13)),
      AssignmentStmt("y", IntValue(1)),
      Some(IfElseStmt(LTExpression(VarExpression("x"), IntValue(21)),
        AssignmentStmt("y", IntValue(2)),
        Some(IfElseStmt(LTExpression(VarExpression("x"), IntValue(35)),
          AssignmentStmt("y", IntValue(3)),
          Some(IfElseStmt(LTExpression(VarExpression("x"), IntValue(50)),
            AssignmentStmt("y", IntValue(4)),
            Some(AssignmentStmt("y", IntValue(5)))))))))
    ))
    assert((stmts(2) == WriteStmt(VarExpression("y"))))
  }

  test("Testing the IfElseIfStmt08 evaluation after conversion to OberonCore") {
    val path = Paths.get(getClass.getClassLoader.getResource("stmts/IfElseIfStmt08.oberon").toURI)

    assert(path != null)

    val content = String.join("\n", Files.readAllLines(path))
    val module = ScalaParser.parse(content)
    val interpreter = new Interpreter()
    val coreVisitor = new CoreVisitor()

    val coreModule = coreVisitor.transformModule(module)

    interpreter.setTestEnvironment
    coreModule.accept(interpreter)

    assert(module.name == "SimpleModule")

    assert(interpreter.env.lookup("y") == Some(IntValue(3)));
    assert(interpreter.env.lookup("x") == Some(IntValue(0)));
  }

  test("Testing the IfElseIfStmt08 expressions after conversion to IfElse") {
    val path = Paths.get(getClass.getClassLoader.getResource("stmts/IfElseIfStmt08.oberon").toURI)

    assert(path != null)

    val content = String.join("\n", Files.readAllLines(path))
    val module = ScalaParser.parse(content)
    val coreVisitor = new CoreVisitor()

    val coreModule = coreVisitor.transformModule(module)

    assert(coreModule.name == "SimpleModule")
    assert (coreModule.stmt.isDefined)
    // assert that the main block contains a sequence of statements
    module.stmt.get match {
      case SequenceStmt(stmts) => assert(stmts.length == 3)
      case _ => fail("we are expecting three stmts in the main block")
    }
    // now we can assume that the main block contains a sequence of stmts
    val sequence = coreModule.stmt.get.asInstanceOf[SequenceStmt]
    val stmts = sequence.stmts

    assert(stmts.head == AssignmentStmt("x", IntValue(0)))
    assert(stmts(1) == IfElseStmt(LTExpression(VarExpression("x"), IntValue(0)),
      AssignmentStmt("y", IntValue(1)),
      Some(IfElseStmt(GTExpression(VarExpression("x"), IntValue(0)),
        AssignmentStmt("y", IntValue(2)),
        Some(AssignmentStmt("y", IntValue(3)))))
    ))
    assert((stmts(2) == WriteStmt(VarExpression("y"))))
  }
  /** ###### IfElseIf Tests begin here ###### */


  /** ###### Case Tests begin here ###### */
  test("Testing the StmtCaseCore01 evaluation after conversion to OberonCore") {
    val path = Paths.get(getClass.getClassLoader.getResource("stmts/stmtCaseCore01.oberon").toURI)

    assert(path != null)

    val content = String.join("\n", Files.readAllLines(path))
    val module = ScalaParser.parse(content)
    val interpreter = new Interpreter()
    val coreVisitor = new CoreVisitor()

    val coreModule = coreVisitor.transformModule(module)

    interpreter.setTestEnvironment()
    coreModule.accept(interpreter)
    assert(module.name == "SimpleModule")

    assert(interpreter.env.lookup("xs") == Some(IntValue(0)));
  }

  test("Testing the StmtCaseCore01 expressions after conversion to IfElse") {
    val path = Paths.get(getClass.getClassLoader.getResource("stmts/stmtCaseCore01.oberon").toURI)

    assert(path != null)

    val content = String.join("\n", Files.readAllLines(path))
    val module = ScalaParser.parse(content)
    val coreVisitor = new CoreVisitor()

    val coreModule = coreVisitor.transformModule(module)

    assert(coreModule.name == "SimpleModule")
    assert (coreModule.stmt.isDefined)
    // assert that the main block contains a sequence of statements
    module.stmt.get match {
      case SequenceStmt(stmts) => assert(stmts.length == 3)
      case _ => fail("we are expecting three stmts in the main block")
    }
    // now we can assume that the main block contains a sequence of stmts
    val sequence = coreModule.stmt.get.asInstanceOf[SequenceStmt]
    val stmts = sequence.stmts

    assert(stmts.head == AssignmentStmt("xs", IntValue(0)))
    assert(stmts(1) == IfElseStmt(EQExpression(VarExpression("xs"), IntValue(1)),
      AssignmentStmt("xs", IntValue(5)),
      Some(IfElseStmt(EQExpression(VarExpression("xs"), IntValue(2)),
        AssignmentStmt("xs", IntValue(10)),
        Some(IfElseStmt(EQExpression(VarExpression("xs"), IntValue(3)),
          AssignmentStmt("xs", IntValue(20)),
          Some(IfElseStmt(EQExpression(VarExpression("xs"), IntValue(4)),
            AssignmentStmt("xs", IntValue(40)),
            Some(AssignmentStmt("xs", IntValue(0)))))))))
    ))
    assert((stmts(2) == WriteStmt(VarExpression("xs"))))
  }

  test("Testing the StmtCaseCore02 evaluation after conversion to OberonCore") {
    val path = Paths.get(getClass.getClassLoader.getResource("stmts/stmtCaseCore02.oberon").toURI)

    assert(path != null)

    val content = String.join("\n", Files.readAllLines(path))
    val module = ScalaParser.parse(content)
    val interpreter = new Interpreter()
    val coreVisitor = new CoreVisitor()

    val coreModule = coreVisitor.transformModule(module)

    interpreter.setTestEnvironment()
    coreModule.accept(interpreter)
    assert(module.name == "SimpleModule")

    assert(interpreter.env.lookup("xs") == Some(IntValue(10)));
  }

  test("Testing the StmtCaseCore02 expressions after conversion to IfElse") {
    val path = Paths.get(getClass.getClassLoader.getResource("stmts/stmtCaseCore02.oberon").toURI)

    assert(path != null)

    val content = String.join("\n", Files.readAllLines(path))
    val module = ScalaParser.parse(content)
    val coreVisitor = new CoreVisitor()

    val coreModule = coreVisitor.transformModule(module)

    assert(coreModule.name == "SimpleModule")
    assert (coreModule.stmt.isDefined)
    // assert that the main block contains a sequence of statements
    module.stmt.get match {
      case SequenceStmt(stmts) => assert(stmts.length == 3)
      case _ => fail("we are expecting three stmts in the main block")
    }
    // now we can assume that the main block contains a sequence of stmts
    val sequence = coreModule.stmt.get.asInstanceOf[SequenceStmt]
    val stmts = sequence.stmts

    assert(stmts.head == AssignmentStmt("xs", IntValue(2)))
    assert(stmts(1) == IfElseStmt(EQExpression(VarExpression("xs"), IntValue(1)),
      AssignmentStmt("xs", IntValue(5)),
      Some(IfElseStmt(EQExpression(VarExpression("xs"), IntValue(2)),
        AssignmentStmt("xs", IntValue(10)),
        Some(IfElseStmt(EQExpression(VarExpression("xs"), IntValue(3)),
          AssignmentStmt("xs", IntValue(20)),
          Some(IfElseStmt(EQExpression(VarExpression("xs"), IntValue(4)),
            AssignmentStmt("xs", IntValue(40)),
            Some(AssignmentStmt("xs", IntValue(0)))))))))
    ))
    assert((stmts(2) == WriteStmt(VarExpression("xs"))))
  }


  test("Testing the StmtCaseCore03 evaluation after conversion to OberonCore") {
    val path = Paths.get(getClass.getClassLoader.getResource("stmts/stmtCaseCore03.oberon").toURI)

    assert(path != null)

    val content = String.join("\n", Files.readAllLines(path))
    val module = ScalaParser.parse(content)
    val interpreter = new Interpreter()
    val coreVisitor = new CoreVisitor()

    val coreModule = coreVisitor.transformModule(module)

    interpreter.setTestEnvironment()
    coreModule.accept(interpreter)
    assert(module.name == "SimpleRangeCaseModule")

    assert(interpreter.env.lookup("xs") == Some(IntValue(5)));
  }

  test("Testing the StmtCaseCore03 expressions after conversion to IfElse") {
    val path = Paths.get(getClass.getClassLoader.getResource("stmts/stmtCaseCore03.oberon").toURI)

    assert(path != null)

    val content = String.join("\n", Files.readAllLines(path))
    val module = ScalaParser.parse(content)
    val coreVisitor = new CoreVisitor()

    val coreModule = coreVisitor.transformModule(module)

    assert(coreModule.name == "SimpleRangeCaseModule")
    assert (coreModule.stmt.isDefined)
    // assert that the main block contains a sequence of statements
    module.stmt.get match {
      case SequenceStmt(stmts) => assert(stmts.length == 5)
      case _ => fail("we are expecting five stmts in the main block")
    }
    // now we can assume that the main block contains a sequence of stmts
    val sequence = coreModule.stmt.get.asInstanceOf[SequenceStmt]
    val stmts = sequence.stmts

    assert(stmts.head == AssignmentStmt("xs", IntValue(1)))
    assert(stmts(1) == AssignmentStmt("min", IntValue(10)))
    assert(stmts(2) == AssignmentStmt("max", IntValue(20)))
    assert(stmts(3) == IfElseStmt(EQExpression(VarExpression("xs"), IntValue(1)),
      AssignmentStmt("xs", IntValue(5)),
      Some(IfElseStmt(EQExpression(VarExpression("xs"), IntValue(2)),
        AssignmentStmt("xs", IntValue(10)),
        Some(IfElseStmt(AndExpression(LTEExpression(VarExpression("min"), VarExpression("xs")), LTEExpression(VarExpression("xs"), VarExpression("max"))),
          AssignmentStmt("xs", IntValue(20)),
          Some(AssignmentStmt("xs", IntValue(0)))))))
    ))
    assert((stmts(4) == WriteStmt(VarExpression("xs"))))
  }

  test("Testing the StmtCaseCore04 evaluation after conversion to OberonCore") {
    val path = Paths.get(getClass.getClassLoader.getResource("stmts/stmtCaseCore04.oberon").toURI)

    assert(path != null)

    val content = String.join("\n", Files.readAllLines(path))
    val module = ScalaParser.parse(content)
    val interpreter = new Interpreter()
    val coreVisitor = new CoreVisitor()

    val coreModule = coreVisitor.transformModule(module)

    interpreter.setTestEnvironment()
    coreModule.accept(interpreter)
    assert(module.name == "SimpleRangeCaseModule")

    assert(interpreter.env.lookup("xs") == Some(IntValue(20)));
  }

  test("Testing the StmtCaseCore04 expressions after conversion to IfElse") {
    val path = Paths.get(getClass.getClassLoader.getResource("stmts/stmtCaseCore04.oberon").toURI)

    assert(path != null)

    val content = String.join("\n", Files.readAllLines(path))
    val module = ScalaParser.parse(content)
    val coreVisitor = new CoreVisitor()

    val coreModule = coreVisitor.transformModule(module)

    assert(coreModule.name == "SimpleRangeCaseModule")
    assert (coreModule.stmt.isDefined)
    // assert that the main block contains a sequence of statements
    module.stmt.get match {
      case SequenceStmt(stmts) => assert(stmts.length == 5)
      case _ => fail("we are expecting five stmts in the main block")
    }
    // now we can assume that the main block contains a sequence of stmts
    val sequence = coreModule.stmt.get.asInstanceOf[SequenceStmt]
    val stmts = sequence.stmts

    assert(stmts.head == AssignmentStmt("xs", IntValue(12)))
    assert(stmts(1) == AssignmentStmt("min", IntValue(10)))
    assert(stmts(2) == AssignmentStmt("max", IntValue(20)))
    assert(stmts(3) == IfElseStmt(EQExpression(VarExpression("xs"), IntValue(1)),
      AssignmentStmt("xs", IntValue(5)),
      Some(IfElseStmt(EQExpression(VarExpression("xs"), IntValue(2)),
        AssignmentStmt("xs", IntValue(10)),
        Some(IfElseStmt(AndExpression(LTEExpression(VarExpression("min"), VarExpression("xs")), LTEExpression(VarExpression("xs"), VarExpression("max"))),
          AssignmentStmt("xs", IntValue(20)),
          Some(AssignmentStmt("xs", IntValue(0)))))))
    ))
    assert((stmts(4) == WriteStmt(VarExpression("xs"))))
  }
  /** ###### Case Tests end here ###### */

  /** ###### Case Tests for CoreChecker ###### */
  test("Testing if Core for valid Core for StmtCaseCore04") {
    val path = Paths.get(getClass.getClassLoader.getResource("stmts/stmtCaseCore04.oberon").toURI)

    assert(path != null)

    val coreVisitor = new CoreVisitor()
    val content = String.join("\n", Files.readAllLines(path))

    val module = ScalaParser.parse(content)
    val isCore = CoreChecker.isModuleCore(module)

    val coreModule = coreVisitor.transformModule(module)
    val isCore2 = CoreChecker.isModuleCore(coreModule)

    assert(!isCore)
    assert(isCore2)
  }

  test("Testing if Core for valid Core for loop_stmt01") {
    val path = Paths.get(getClass.getClassLoader.getResource("stmts/loop_stmt01.oberon").toURI)

    assert(path != null)

    val coreVisitor = new CoreVisitor()
    val content = String.join("\n", Files.readAllLines(path))

    val module = ScalaParser.parse(content)
    val isCore = CoreChecker.isModuleCore(module)

    val coreModule = coreVisitor.transformModule(module)
    val isCore2 = CoreChecker.isModuleCore(coreModule)

    assert(!isCore)
    assert(isCore2)
  }

  test("Testing if Core for valid Core for RepeatUntilStmt06") {
    val path = Paths.get(getClass.getClassLoader.getResource("stmts/RepeatUntilStmt06.oberon").toURI)

    assert(path != null)

    val coreVisitor = new CoreVisitor()
    val content = String.join("\n", Files.readAllLines(path))

    val module = ScalaParser.parse(content)
    val isCore = CoreChecker.isModuleCore(module)

    val coreModule = coreVisitor.transformModule(module)
    val isCore2 = CoreChecker.isModuleCore(coreModule)

    assert(!isCore)
    assert(isCore2)
  }

  test("Testing if Core for valid Core for RepeatUntil04") {
    val path = Paths.get(getClass.getClassLoader.getResource("stmts/repeatuntil04.oberon").toURI)

    assert(path != null)

    val coreVisitor = new CoreVisitor()
    val content = String.join("\n", Files.readAllLines(path))

    val module = ScalaParser.parse(content)
    val isCore = CoreChecker.isModuleCore(module)

    val coreModule = coreVisitor.transformModule(module)
    val isCore2 = CoreChecker.isModuleCore(coreModule)

    assert(!isCore)
    assert(isCore2)
  }
}<|MERGE_RESOLUTION|>--- conflicted
+++ resolved
@@ -7,11 +7,7 @@
 import java.nio.file.{Files, Paths}
 
 class CoreTransformerTest extends AnyFunSuite {
-<<<<<<< HEAD
-
-=======
-  
->>>>>>> 221545d7
+
   test("Testing the loop_stmt01 expressions after conversion to While") {
     val path = Paths.get(getClass.getClassLoader.getResource("stmts/loop_stmt01.oberon").toURI)
 
