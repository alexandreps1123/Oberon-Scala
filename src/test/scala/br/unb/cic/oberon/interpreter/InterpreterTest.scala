--- conflicted
+++ resolved
@@ -1,685 +1,682 @@
-package br.unb.cic.oberon.interpreter
-
-import java.nio.file.{Files, Paths}
-
-import br.unb.cic.oberon.ast._
-import br.unb.cic.oberon.parser.ScalaParser
-import br.unb.cic.oberon.transformations.CoreVisitor
-import org.scalatest.funsuite.AnyFunSuite
-import scala.collection.mutable.ListBuffer
-
-class InterpreterTest extends AnyFunSuite {
-
-  val interpreter = new Interpreter()
-
-  interpreter.setTestEnvironment()
-
-  test("Testing interpreter on interpreter_stmt01 program") {
-    val module = ScalaParser.parseResource("stmts/interpreter_stmt01.oberon")
-
-    val coreVisitor = new CoreVisitor()
-    val coreModule = coreVisitor.transformModule(module)
-
-    assert(coreModule.name == "SimpleModule")
-
-    coreModule.accept(interpreter)
-    coreModule.accept(interpreter)
-
-    assert(interpreter.env.lookup("x") == Some(IntValue(5))) // FOR TO x
-    assert(interpreter.env.lookup("y") == Some(IntValue(6))) // y = x + 1 (after last FOR)
-    assert(interpreter.env.lookup("z") == Some(IntValue(15))) // z = result
-
-  }
-
-  test("Testing interpreter on interpreter_factorial01 program: factorial(5)") {
-    val module = ScalaParser.parseResource("procedures/interpreter_factorial01.oberon")
-
-    val coreVisitor = new CoreVisitor()
-    val coreModule = coreVisitor.transformModule(module)
-
-    assert(coreModule.name == "SimpleModule")
-
-    coreModule.accept(interpreter)
-
-    assert(interpreter.env.lookup("x") == Some(IntValue(1)))
-    assert(interpreter.env.lookup("y") == Some(IntValue(120)))
-
-  }
-
-  test("Testing interpreter on interpreter_factorial02 program: factorial(1)") {
-    val module = ScalaParser.parseResource("procedures/interpreter_factorial02.oberon")
-
-    val coreVisitor = new CoreVisitor()
-    val coreModule = coreVisitor.transformModule(module)
-
-    assert(coreModule.name == "SimpleModule")
-
-    coreModule.accept(interpreter)
-
-    assert(interpreter.env.lookup("x") == Some(IntValue(1)))
-    assert(interpreter.env.lookup("y") == Some(IntValue(1)))
-
-  }
-
-  test("Testing interpreter on interpreter_factorial03 program: factorial(0)") {
-    val module = ScalaParser.parseResource("procedures/interpreter_factorial03.oberon")
-
-    val coreVisitor = new CoreVisitor()
-    val coreModule = coreVisitor.transformModule(module)
-
-    assert(coreModule.name == "SimpleModule")
-
-    coreModule.accept(interpreter)
-
-    assert(interpreter.env.lookup("x") == Some(IntValue(0)))
-    assert(interpreter.env.lookup("y") == Some(IntValue(1)))
-
-  }
-
-  test("Testing interpreter on interpreter_fibonacci program: Fibonacci index 7 = 13") {
-    val module = ScalaParser.parseResource("procedures/interpreter_fibonacci01.oberon")
-
-    val coreVisitor = new CoreVisitor()
-    val coreModule = coreVisitor.transformModule(module)
-
-    coreModule.accept(interpreter)
-
-    assert(interpreter.env.lookup("ant") == Some(IntValue(13)))
-
-  }
-
-  test("Testing interpreter on interpreter_stmt02 program") {
-    val module = ScalaParser.parseResource("stmts/interpreter_stmt02.oberon")
-
-    val coreVisitor = new CoreVisitor()
-    val coreModule = coreVisitor.transformModule(module)
-
-    assert(coreModule.name == "SimpleModule")
-
-    coreModule.accept(interpreter)
-
-    assert(interpreter.env.lookup("x") == Some(IntValue(15)))
-    assert(interpreter.env.lookup("z") == Some(IntValue(18)))
-
-  }
-
-  test("Testing interpreter on interpreter_stmt03 program") {
-    val module = ScalaParser.parseResource("stmts/interpreter_stmt03.oberon")
-
-    val coreVisitor = new CoreVisitor()
-    val coreModule = coreVisitor.transformModule(module)
-
-    assert(coreModule.name == "SimpleModule")
-
-    coreModule.accept(interpreter)
-
-    assert(interpreter.env.lookup("x") == Some(IntValue(90)))
-    assert(interpreter.env.lookup("z") == Some(IntValue(0)))
-
-  }
-
-  test("Testing interpreter on interpreter_stmt04 program") {
-    val module = ScalaParser.parseResource("stmts/interpreter_stmt04.oberon")
-
-    val coreVisitor = new CoreVisitor()
-    val coreModule = coreVisitor.transformModule(module)
-
-    assert(coreModule.name == "SimpleModule")
-
-    coreModule.accept(interpreter)
-
-    assert(interpreter.env.lookup("x") == Some(IntValue(101)))
-    assert(interpreter.env.lookup("z") == Some(IntValue(0)))
-
-  }
-
-  test("Testing interpreter on interpreter_stmt05 program") {
-    val module = ScalaParser.parseResource("stmts/interpreter_stmt05.oberon")
-
-    val coreVisitor = new CoreVisitor()
-    val coreModule = coreVisitor.transformModule(module)
-
-    assert(coreModule.name == "SimpleModule")
-
-    coreModule.accept(interpreter)
-
-    assert(interpreter.env.lookup("x") == Some(IntValue(101)))
-    assert(interpreter.env.lookup("z") == Some(IntValue(2)))
-
-  }
-
-  test("Testing interpreter on interpreter_stmt06 program") {
-    val module = ScalaParser.parseResource("stmts/interpreter_stmt06.oberon")
-
-    val coreVisitor = new CoreVisitor()
-    val coreModule = coreVisitor.transformModule(module)
-
-    assert(coreModule.name == "SimpleModule")
-
-    coreModule.accept(interpreter)
-
-    assert(interpreter.env.lookup("x") == Some(IntValue(52)))
-    assert(interpreter.env.lookup("z") == Some(IntValue(10)))
-
-  }
-
-  test("Testing interpreter on interpreter_stmt07 program") {
-    val module = ScalaParser.parseResource("stmts/interpreter_stmt07.oberon")
-
-    val coreVisitor = new CoreVisitor()
-    val coreModule = coreVisitor.transformModule(module)
-
-    assert(coreModule.name == "SimpleModule")
-
-    coreModule.accept(interpreter)
-
-    assert(interpreter.env.lookup("x") == Some(IntValue(52)))
-    assert(interpreter.env.lookup("z") == Some(IntValue(10)))
-
-  }
-
-  test("Testing interpreter on interpreter_fibonacci02 program: Fibonacci index 10 = 55") {
-    val module = ScalaParser.parseResource("procedures/interpreter_fibonacci02.oberon")
-    
-    val coreVisitor = new CoreVisitor()
-    val coreModule = coreVisitor.transformModule(module)
-
-    assert(coreModule.name == "SimpleModule")
-
-    coreModule.accept(interpreter)
-
-    assert(interpreter.env.lookup("ant") == Some(IntValue(55)))
-  }
-
-  test("Testing interpreter on interpreter_factorial04 program: factorial(4)") {
-    val module = ScalaParser.parseResource("procedures/interpreter_factorial04.oberon")
-
-    val coreVisitor = new CoreVisitor()
-    val coreModule = coreVisitor.transformModule(module)
-
-    assert(coreModule.name == "SimpleModule")
-
-    coreModule.accept(interpreter)
-
-    assert(interpreter.env.lookup("x") == Some(IntValue(1)))
-    assert(interpreter.env.lookup("y") == Some(IntValue(24)))
-
-  }
-
-  test("Testing interpreter on interpreter_stmt08 program") {
-    val module = ScalaParser.parseResource("stmts/interpreter_stmt08.oberon")
-
-    val coreVisitor = new CoreVisitor()
-    val coreModule = coreVisitor.transformModule(module)
-
-    assert(coreModule.name == "SimpleModule")
-
-    coreModule.accept(interpreter)
-
-    assert(interpreter.env.lookup("x") == Some(IntValue(-50)))
-    assert(interpreter.env.lookup("z") == Some(IntValue(10)))
-
-  }
-
-  test("Testing interpreter on interpreter_stmt09 program") {
-    val module = ScalaParser.parseResource("stmts/interpreter_stmt09.oberon")
-
-    val coreVisitor = new CoreVisitor()
-    val coreModule = coreVisitor.transformModule(module)
-
-    assert(coreModule.name == "SimpleModule")
-
-    coreModule.accept(interpreter)
-
-    assert(interpreter.env.lookup("x") == Some(IntValue(25)))
-    assert(interpreter.env.lookup("z") == Some(IntValue(10)))
-
-  }
-
-  test("Testing IFELSEIF stmt on IfElseIfStmt01 program") {
-    val module = ScalaParser.parseResource("stmts/IfElseIfStmt01.oberon")
-
-    val coreVisitor = new CoreVisitor()
-    val coreModule = coreVisitor.transformModule(module)
-
-    assert(coreModule.name == "SimpleModule")
-
-    coreModule.accept(interpreter)
-
-    assert(interpreter.env.lookup("y") == Some(IntValue(1)));
-
-  }
-
-  test("Testing IFELSEIF stmt on IfElseIfStmt02 program") {
-    val module = ScalaParser.parseResource("stmts/IfElseIfStmt02.oberon")
-
-    val coreVisitor = new CoreVisitor()
-    val coreModule = coreVisitor.transformModule(module)
-
-    assert(coreModule.name == "SimpleModule")
-
-    coreModule.accept(interpreter)
-
-    assert(interpreter.env.lookup("y") == Some(IntValue(2)));
-
-  }
-
-  test("Testing IFELSEIF stmt on IfElseIfStmt03 program") {
-    val module = ScalaParser.parseResource("stmts/IfElseIfStmt03.oberon")
-
-    val coreVisitor = new CoreVisitor()
-    val coreModule = coreVisitor.transformModule(module)
-
-    assert(coreModule.name == "SimpleModule")
-
-    coreModule.accept(interpreter)
-
-    assert(interpreter.env.lookup("y") == Some(IntValue(3)));
-
-  }
-
-  test("Testing IFELSEIF stmt on IfElseIfStmt04 program") {
-    val module = ScalaParser.parseResource("stmts/IfElseIfStmt04.oberon")
-
-    val coreVisitor = new CoreVisitor()
-    val coreModule = coreVisitor.transformModule(module)
-
-    assert(coreModule.name == "SimpleModule")
-
-    coreModule.accept(interpreter)
-
-    assert(interpreter.env.lookup("y") == Some(IntValue(4)));
-
-  }
-
-  test("Testing IFELSEIF stmt on IfElseIfStmt05 program") {
-    val module = ScalaParser.parseResource("stmts/IfElseIfStmt05.oberon")
-
-    val coreVisitor = new CoreVisitor()
-    val coreModule = coreVisitor.transformModule(module)
-
-    assert(coreModule.name == "SimpleModule")
-
-    coreModule.accept(interpreter)
-
-    assert(interpreter.env.lookup("y") == Some(IntValue(5)));
-
-  }
-
-  test("Testing IFELSEIF stmt on IfElseIfStmt06 program") {
-    val module = ScalaParser.parseResource("stmts/IfElseIfStmt06.oberon")
-
-    val coreVisitor = new CoreVisitor()
-    val coreModule = coreVisitor.transformModule(module)
-
-    assert(coreModule.name == "SimpleModule")
-
-    coreModule.accept(interpreter)
-
-    assert(interpreter.env.lookup("y") == Some(IntValue(2)));
-
-  }
-
-  test("Testing IFELSEIF stmt on IfElseIfStmt07 program") {
-    val module = ScalaParser.parseResource("stmts/IfElseIfStmt07.oberon")
-
-    val coreVisitor = new CoreVisitor()
-    val coreModule = coreVisitor.transformModule(module)
-
-    assert(coreModule.name == "SimpleModule")
-
-    coreModule.accept(interpreter)
-
-    assert(interpreter.env.lookup("y") == Some(IntValue(2)));
-
-  }
-
-  test("Testing IFELSEIF stmt on IfElseIfStmt08 program") {
-    val module = ScalaParser.parseResource("stmts/IfElseIfStmt08.oberon")
-
-    val coreVisitor = new CoreVisitor()
-    val coreModule = coreVisitor.transformModule(module)
-
-    assert(coreModule.name == "SimpleModule")
-
-    coreModule.accept(interpreter)
-
-    assert(interpreter.env.lookup("y") == Some(IntValue(3)));
-
-  }
-
-  test("Testing RepeatUntil stmt on RepeatUntilStmt01 program") {
-    val module = ScalaParser.parseResource("stmts/RepeatUntilStmt01.oberon")
-
-    val coreVisitor = new CoreVisitor()
-    val coreModule = coreVisitor.transformModule(module)
-
-    assert(coreModule.name == "RepeatUntilModule")
-
-    coreModule.accept(interpreter)
-
-    assert(interpreter.env.lookup("x").contains(IntValue(11)));
-    assert(interpreter.env.lookup("sum").contains(IntValue(55)));
-
-  }
-
-  test("Testing RepeatUntil stmt on RepeatUntilStmt02 program") {
-    val module = ScalaParser.parseResource("stmts/RepeatUntilStmt02.oberon")
-
-    val coreVisitor = new CoreVisitor()
-    val coreModule = coreVisitor.transformModule(module)
-
-    assert(coreModule.name == "RepeatUntilModule")
-
-    coreModule.accept(interpreter)
-
-    assert(interpreter.env.lookup("sum") == Some(IntValue(330)));
-    assert(interpreter.env.lookup("x") == Some(IntValue(21)));
-
-  }
-
-  test("Testing RepeatUntil stmt on RepeatUntilStmt03 program") {
-    val module = ScalaParser.parseResource("stmts/RepeatUntilStmt03.oberon")
-
-    val coreVisitor = new CoreVisitor()
-    val coreModule = coreVisitor.transformModule(module)
-
-    assert(coreModule.name == "RepeatUntilModule")
-
-    coreModule.accept(interpreter)
-
-    assert(interpreter.env.lookup("sum") == Some(IntValue(11)));
-
-  }
-
-  test("Testing RepeatUntil stmt on RepeatUntilStmt04 program") {
-    val module = ScalaParser.parseResource("stmts/RepeatUntilStmt04.oberon")
-
-    val coreVisitor = new CoreVisitor()
-    val coreModule = coreVisitor.transformModule(module)
-
-    assert(coreModule.name == "RepeatUntilModule")
-
-    coreModule.accept(interpreter)
-
-    assert(interpreter.env.lookup("x") == Some(IntValue(20)));
-
-  }
-
-  test("Testing RepeatUntil stmt on RepeatUntilStmt05 program") {
-    val module = ScalaParser.parseResource("stmts/RepeatUntilStmt05.oberon")
-
-    val coreVisitor = new CoreVisitor()
-    val coreModule = coreVisitor.transformModule(module)
-
-    assert(coreModule.name == "RepeatUntilModule")
-
-    coreModule.accept(interpreter)
-
-    assert(interpreter.env.lookup("x") == Some(IntValue(0)));
-
-  }
-
-  test("Testing RepeatUntil stmt on RepeatUntilStmt06 program") {
-    val module = ScalaParser.parseResource("stmts/RepeatUntilStmt06.oberon")
-
-    val coreVisitor = new CoreVisitor()
-    val coreModule = coreVisitor.transformModule(module)
-
-    assert(coreModule.name == "RepeatUntilModule")
-    coreModule.accept(interpreter)
-
-    assert(interpreter.env.lookup("x") == Some(IntValue(11)));
-    assert(interpreter.env.lookup("y") == Some(IntValue(40)));
-
-  }
-
-  test("Testing RepeatUntil stmt on RepeatUntilStmt07 program") {
-    val module = ScalaParser.parseResource("stmts/RepeatUntilStmt07.oberon")
-
-    val coreVisitor = new CoreVisitor()
-    val coreModule = coreVisitor.transformModule(module)
-
-    assert(coreModule.name == "RepeatUntilModule")
-
-    coreModule.accept(interpreter)
-
-    assert(interpreter.env.lookup("x") == Some(IntValue(3)));
-    assert(interpreter.env.lookup("y") == Some(IntValue(3)));
-  }
-
-  test("Testing RepeatUntil stmt on RepeatUntilStmt08 program") {
-    val module = ScalaParser.parseResource("stmts/RepeatUntilStmt08.oberon")
-
-    val coreVisitor = new CoreVisitor()
-    val coreModule = coreVisitor.transformModule(module)
-
-    assert(coreModule.name == "RepeatUntilModule")
-
-    coreModule.accept(interpreter)
-
-    assert(interpreter.env.lookup("x") == Some(IntValue(10)));
-    assert(interpreter.env.lookup("y") == Some(IntValue(10)));
-  }
-
-  test("Testing LoopStmt stmt on loop_stmt01 program") {
-    val path = Paths.get(getClass.getClassLoader.getResource("stmts/loop_stmt01.oberon").toURI)
-
-    assert(path != null)
-
-    val content = String.join("\n", Files.readAllLines(path))
-    val module = ScalaParser.parse(content)
-
-    val coreVisitor = new CoreVisitor()
-    val coreModule = coreVisitor.transformModule(module)
-
-    assert(coreModule.name == "LoopStmt")
-
-    coreModule.accept(interpreter)
-    assert(interpreter.env.lookup("x") == Some(IntValue(-1)))
-  }
-
-  test("Testing LoopStmt stmt on loop_stmt02 program") {
-    val path = Paths.get(getClass.getClassLoader.getResource("stmts/loop_stmt02.oberon").toURI)
-
-    assert(path != null)
-
-    val content = String.join("\n", Files.readAllLines(path))
-    val module = ScalaParser.parse(content)
-
-    val coreVisitor = new CoreVisitor()
-    val coreModule = coreVisitor.transformModule(module)
-
-    assert(coreModule.name == "LoopStmt")
-
-    coreModule.accept(interpreter)
-    assert(interpreter.env.lookup("x") == Some(IntValue(6)))
-    assert(interpreter.env.lookup("factorial") == Some(IntValue(120)))
-  }
-
-  test("Testing LoopStmt stmt on loop_stmt03 program") {
-    val path = Paths.get(getClass.getClassLoader.getResource("stmts/loop_stmt03.oberon").toURI)
-
-    assert(path != null)
-
-    val content = String.join("\n", Files.readAllLines(path))
-    val module = ScalaParser.parse(content)
-
-    val coreVisitor = new CoreVisitor()
-    val coreModule = coreVisitor.transformModule(module)
-
-    assert(coreModule.name == "LoopStmt")
-
-    coreModule.accept(interpreter)
-    assert(interpreter.env.lookup("x") == Some(IntValue(10)))
-    assert(interpreter.env.lookup("y") == Some(IntValue(100)))
-  }
-
-<<<<<<< HEAD
-  test("Testing array manipulation using the stmt35 oberon module") {
-=======
-  ignore("stmt35") {
->>>>>>> 73e76d0f
-    val module = ScalaParser.parseResource("stmts/stmt35.oberon")
-
-    val coreVisitor = new CoreVisitor()
-    val coreModule = coreVisitor.transformModule(module)
-
-    assert(coreModule.name == "UserTypeModule")
-
-    coreModule.accept(interpreter)
-    assert(interpreter.env.lookupArrayIndex("a", 0).contains(IntValue(5)))
-    assert(interpreter.env.lookupArrayIndex("b", 1).contains(IntValue(10)))
-  }
-  
-  ignore("stmt36") {
-    val module = ScalaParser.parseResource("stmts/stmt36.oberon")
-
-    val coreVisitor = new CoreVisitor()
-    val coreModule = coreVisitor.transformModule(module)
-
-    assert(coreModule.name == "UserTypeModule")
-
-    coreModule.accept(interpreter)
-    assert(interpreter.env.lookupArrayIndex("a", 0).contains(IntValue(5)))
-    assert(interpreter.env.lookupArrayIndex("a", 1).contains(IntValue(10)))
-    assert(interpreter.env.lookupArrayIndex("b", 0).contains(IntValue(10)))
-    assert(interpreter.env.lookupArrayIndex("a", 2).contains(IntValue(25)))
-  }
-
-  ignore("stmt37") {
-    val module = ScalaParser.parseResource("stmts/stmt37.oberon")
-
-    val coreVisitor = new CoreVisitor()
-    val coreModule = coreVisitor.transformModule(module)
-
-    assert(coreModule.name == "UserTypeModule")
-
-    coreModule.accept(interpreter)
-    assert(interpreter.env.lookupArrayIndex("a", 0).contains(IntValue(5)))
-    assert(interpreter.env.lookupArrayIndex("a", 2).contains(IntValue(25)))
-  }
-
-  test("Module A has no imports"){
-    val module = ScalaParser.parseResource("imports/A.oberon")
-
-    val coreVisitor = new CoreVisitor()
-    val coreModule = coreVisitor.transformModule(module)
-
-    assert(coreModule.name == "A")
-
-    coreModule.accept(interpreter)
-    assert(interpreter.env.lookup("x").isDefined)
-    assert(interpreter.env.lookup("x") == Some(IntValue(1)))
-  }
-
-  ignore("Module B imports A"){
-    val module = ScalaParser.parseResource("imports/B.oberon")
-
-    val coreVisitor = new CoreVisitor()
-    val coreModule = coreVisitor.transformModule(module)
-
-    assert(coreModule.name == "B")
-
-    coreModule.accept(interpreter)
-    assert(interpreter.env.lookup("x").isDefined)
-    assert(interpreter.env.lookup("x") == Some(IntValue(1)))
-  }
-
-
-  ignore("Module F imports A using alias"){
-    val module = ScalaParser.parseResource("imports/F.oberon")
-
-    val coreVisitor = new CoreVisitor()
-    val coreModule = coreVisitor.transformModule(module)
-
-    assert(coreModule.name == "F")
-
-    coreModule.accept(interpreter)
-    assert(interpreter.env.lookup("x").isDefined)
-    assert(interpreter.env.lookup("x") == Some(IntValue(1)))
-  }
-
-  ignore("Module D imports A and C (A and C hava a variable 'x')"){
-    val module = ScalaParser.parseResource("imports/D.oberon")
-
-    val coreVisitor = new CoreVisitor()
-    val coreModule = coreVisitor.transformModule(module)
-
-    assert(coreModule.name == "D")
-
-    coreModule.accept(interpreter)
-    assert(interpreter.env.lookup("x").isDefined)
-    assert(interpreter.env.lookup("x") == Some(IntValue(1)))
-    //assert(interpreter.env.lookup("x") == Some(IntValue(2)))
-  }
-
-  test("Testing ArrayAssignmentStmt03"){
-    val module = ScalaParser.parseResource("stmts/ArrayAssignmentStmt03.oberon")
-
-    assert(module.name == "ArrayAssignmentStmt03")
-    module.accept(interpreter)
-    assert(interpreter.env.lookup("array").isDefined)
-    assert(interpreter.env.lookup("outroarray").isDefined)
-
-
-    assert(interpreter.env.lookupArrayIndex("outroarray", 0) == Some(IntValue(1)))
-    assert(interpreter.env.lookupArrayIndex("outroarray", 1) == Some(IntValue(5)))
-
-    for (i <- 0 to 2){
-      assert(interpreter.env.lookupArrayIndex("array", i) == Some(IntValue(10*(i+1))))
-    }
-  }
-
-  test("Testing ArrayAssignmentStmt06"){
-    val module = ScalaParser.parseResource("stmts/ArrayAssignmentStmt06.oberon")
-
-    assert(module.name == "ArrayAssignmentStmt06")
-    module.accept(interpreter)
-    assert(interpreter.env.lookup("i").isDefined)
-    assert(interpreter.env.lookup("arr").isDefined)
-
-    assert(interpreter.env.lookupArrayIndex("arr", 5) == Some(Undef()))
-    assert(interpreter.env.lookupArrayIndex("arr", 0) == Some(IntValue(1)))
-    assert(interpreter.env.lookupArrayIndex("arr", 9) == Some(IntValue(2)))
-    assert(interpreter.env.lookupArrayIndex("arr", -1) == Some(IntValue(2)))
-    assert(interpreter.env.lookupArrayIndex("arr", -10) == Some(IntValue(1)))
-  }
-  
-  test("Testing aritmetic37"){
-    val module = ScalaParser.parseResource("aritmetic/aritmetic37.oberon")
-
-    assert(module.name == "Aritmetic37")
-    module.accept(interpreter)
-
-    assert(interpreter.env.lookup("x") == Some(IntValue(5)))
-    assert(interpreter.env.lookup("y") == Some(IntValue(3)))
-    assert(interpreter.env.lookup("z") == Some(IntValue(2)))
-    assert(interpreter.env.lookup("w") == Some(IntValue(1)))
-
-  }
-
-  test("Testing procedure06"){
-    val module = ScalaParser.parseResource("procedures/procedure06.oberon")
-
-    assert(module.name == "Procedure06")
-    module.accept(interpreter)
-
-    assert(interpreter.env.lookup("a") == Some(IntValue(2)))
-    assert(interpreter.env.lookup("b") == Some(IntValue(4)))
-    assert(interpreter.env.lookup("c") == Some(IntValue(1)))
-
-  }
-
-  test(testName = "Testing boolean32"){
-    val module = ScalaParser.parseResource("boolean/boolean32.oberon")
-
-    assert(module.name == "Boolean32")
-
-    module.accept(interpreter)
-
-    assert(interpreter.env.lookup("x") == Some(BoolValue(true)))
-    assert(interpreter.env.lookup("a") == Some(BoolValue(false)))
-    assert(interpreter.env.lookup("b") == Some(BoolValue(true)))
-  }
-}
+package br.unb.cic.oberon.interpreter
+
+import java.nio.file.{Files, Paths}
+
+import br.unb.cic.oberon.ast._
+import br.unb.cic.oberon.parser.ScalaParser
+import br.unb.cic.oberon.transformations.CoreVisitor
+import org.scalatest.funsuite.AnyFunSuite
+import scala.collection.mutable.ListBuffer
+
+class InterpreterTest extends AnyFunSuite {
+
+  val interpreter = new Interpreter()
+
+  interpreter.setTestEnvironment()
+
+  test("Testing interpreter on interpreter_stmt01 program") {
+    val module = ScalaParser.parseResource("stmts/interpreter_stmt01.oberon")
+
+    val coreVisitor = new CoreVisitor()
+    val coreModule = coreVisitor.transformModule(module)
+
+    assert(coreModule.name == "SimpleModule")
+
+    coreModule.accept(interpreter)
+    coreModule.accept(interpreter)
+
+    assert(interpreter.env.lookup("x") == Some(IntValue(5))) // FOR TO x
+    assert(interpreter.env.lookup("y") == Some(IntValue(6))) // y = x + 1 (after last FOR)
+    assert(interpreter.env.lookup("z") == Some(IntValue(15))) // z = result
+
+  }
+
+  test("Testing interpreter on interpreter_factorial01 program: factorial(5)") {
+    val module = ScalaParser.parseResource("procedures/interpreter_factorial01.oberon")
+
+    val coreVisitor = new CoreVisitor()
+    val coreModule = coreVisitor.transformModule(module)
+
+    assert(coreModule.name == "SimpleModule")
+
+    coreModule.accept(interpreter)
+
+    assert(interpreter.env.lookup("x") == Some(IntValue(1)))
+    assert(interpreter.env.lookup("y") == Some(IntValue(120)))
+
+  }
+
+  test("Testing interpreter on interpreter_factorial02 program: factorial(1)") {
+    val module = ScalaParser.parseResource("procedures/interpreter_factorial02.oberon")
+
+    val coreVisitor = new CoreVisitor()
+    val coreModule = coreVisitor.transformModule(module)
+
+    assert(coreModule.name == "SimpleModule")
+
+    coreModule.accept(interpreter)
+
+    assert(interpreter.env.lookup("x") == Some(IntValue(1)))
+    assert(interpreter.env.lookup("y") == Some(IntValue(1)))
+
+  }
+
+  test("Testing interpreter on interpreter_factorial03 program: factorial(0)") {
+    val module = ScalaParser.parseResource("procedures/interpreter_factorial03.oberon")
+
+    val coreVisitor = new CoreVisitor()
+    val coreModule = coreVisitor.transformModule(module)
+
+    assert(coreModule.name == "SimpleModule")
+
+    coreModule.accept(interpreter)
+
+    assert(interpreter.env.lookup("x") == Some(IntValue(0)))
+    assert(interpreter.env.lookup("y") == Some(IntValue(1)))
+
+  }
+
+  test("Testing interpreter on interpreter_fibonacci program: Fibonacci index 7 = 13") {
+    val module = ScalaParser.parseResource("procedures/interpreter_fibonacci01.oberon")
+
+    val coreVisitor = new CoreVisitor()
+    val coreModule = coreVisitor.transformModule(module)
+
+    coreModule.accept(interpreter)
+
+    assert(interpreter.env.lookup("ant") == Some(IntValue(13)))
+
+  }
+
+  test("Testing interpreter on interpreter_stmt02 program") {
+    val module = ScalaParser.parseResource("stmts/interpreter_stmt02.oberon")
+
+    val coreVisitor = new CoreVisitor()
+    val coreModule = coreVisitor.transformModule(module)
+
+    assert(coreModule.name == "SimpleModule")
+
+    coreModule.accept(interpreter)
+
+    assert(interpreter.env.lookup("x") == Some(IntValue(15)))
+    assert(interpreter.env.lookup("z") == Some(IntValue(18)))
+
+  }
+
+  test("Testing interpreter on interpreter_stmt03 program") {
+    val module = ScalaParser.parseResource("stmts/interpreter_stmt03.oberon")
+
+    val coreVisitor = new CoreVisitor()
+    val coreModule = coreVisitor.transformModule(module)
+
+    assert(coreModule.name == "SimpleModule")
+
+    coreModule.accept(interpreter)
+
+    assert(interpreter.env.lookup("x") == Some(IntValue(90)))
+    assert(interpreter.env.lookup("z") == Some(IntValue(0)))
+
+  }
+
+  test("Testing interpreter on interpreter_stmt04 program") {
+    val module = ScalaParser.parseResource("stmts/interpreter_stmt04.oberon")
+
+    val coreVisitor = new CoreVisitor()
+    val coreModule = coreVisitor.transformModule(module)
+
+    assert(coreModule.name == "SimpleModule")
+
+    coreModule.accept(interpreter)
+
+    assert(interpreter.env.lookup("x") == Some(IntValue(101)))
+    assert(interpreter.env.lookup("z") == Some(IntValue(0)))
+
+  }
+
+  test("Testing interpreter on interpreter_stmt05 program") {
+    val module = ScalaParser.parseResource("stmts/interpreter_stmt05.oberon")
+
+    val coreVisitor = new CoreVisitor()
+    val coreModule = coreVisitor.transformModule(module)
+
+    assert(coreModule.name == "SimpleModule")
+
+    coreModule.accept(interpreter)
+
+    assert(interpreter.env.lookup("x") == Some(IntValue(101)))
+    assert(interpreter.env.lookup("z") == Some(IntValue(2)))
+
+  }
+
+  test("Testing interpreter on interpreter_stmt06 program") {
+    val module = ScalaParser.parseResource("stmts/interpreter_stmt06.oberon")
+
+    val coreVisitor = new CoreVisitor()
+    val coreModule = coreVisitor.transformModule(module)
+
+    assert(coreModule.name == "SimpleModule")
+
+    coreModule.accept(interpreter)
+
+    assert(interpreter.env.lookup("x") == Some(IntValue(52)))
+    assert(interpreter.env.lookup("z") == Some(IntValue(10)))
+
+  }
+
+  test("Testing interpreter on interpreter_stmt07 program") {
+    val module = ScalaParser.parseResource("stmts/interpreter_stmt07.oberon")
+
+    val coreVisitor = new CoreVisitor()
+    val coreModule = coreVisitor.transformModule(module)
+
+    assert(coreModule.name == "SimpleModule")
+
+    coreModule.accept(interpreter)
+
+    assert(interpreter.env.lookup("x") == Some(IntValue(52)))
+    assert(interpreter.env.lookup("z") == Some(IntValue(10)))
+
+  }
+
+  test("Testing interpreter on interpreter_fibonacci02 program: Fibonacci index 10 = 55") {
+    val module = ScalaParser.parseResource("procedures/interpreter_fibonacci02.oberon")
+    
+    val coreVisitor = new CoreVisitor()
+    val coreModule = coreVisitor.transformModule(module)
+
+    assert(coreModule.name == "SimpleModule")
+
+    coreModule.accept(interpreter)
+
+    assert(interpreter.env.lookup("ant") == Some(IntValue(55)))
+  }
+
+  test("Testing interpreter on interpreter_factorial04 program: factorial(4)") {
+    val module = ScalaParser.parseResource("procedures/interpreter_factorial04.oberon")
+
+    val coreVisitor = new CoreVisitor()
+    val coreModule = coreVisitor.transformModule(module)
+
+    assert(coreModule.name == "SimpleModule")
+
+    coreModule.accept(interpreter)
+
+    assert(interpreter.env.lookup("x") == Some(IntValue(1)))
+    assert(interpreter.env.lookup("y") == Some(IntValue(24)))
+
+  }
+
+  test("Testing interpreter on interpreter_stmt08 program") {
+    val module = ScalaParser.parseResource("stmts/interpreter_stmt08.oberon")
+
+    val coreVisitor = new CoreVisitor()
+    val coreModule = coreVisitor.transformModule(module)
+
+    assert(coreModule.name == "SimpleModule")
+
+    coreModule.accept(interpreter)
+
+    assert(interpreter.env.lookup("x") == Some(IntValue(-50)))
+    assert(interpreter.env.lookup("z") == Some(IntValue(10)))
+
+  }
+
+  test("Testing interpreter on interpreter_stmt09 program") {
+    val module = ScalaParser.parseResource("stmts/interpreter_stmt09.oberon")
+
+    val coreVisitor = new CoreVisitor()
+    val coreModule = coreVisitor.transformModule(module)
+
+    assert(coreModule.name == "SimpleModule")
+
+    coreModule.accept(interpreter)
+
+    assert(interpreter.env.lookup("x") == Some(IntValue(25)))
+    assert(interpreter.env.lookup("z") == Some(IntValue(10)))
+
+  }
+
+  test("Testing IFELSEIF stmt on IfElseIfStmt01 program") {
+    val module = ScalaParser.parseResource("stmts/IfElseIfStmt01.oberon")
+
+    val coreVisitor = new CoreVisitor()
+    val coreModule = coreVisitor.transformModule(module)
+
+    assert(coreModule.name == "SimpleModule")
+
+    coreModule.accept(interpreter)
+
+    assert(interpreter.env.lookup("y") == Some(IntValue(1)));
+
+  }
+
+  test("Testing IFELSEIF stmt on IfElseIfStmt02 program") {
+    val module = ScalaParser.parseResource("stmts/IfElseIfStmt02.oberon")
+
+    val coreVisitor = new CoreVisitor()
+    val coreModule = coreVisitor.transformModule(module)
+
+    assert(coreModule.name == "SimpleModule")
+
+    coreModule.accept(interpreter)
+
+    assert(interpreter.env.lookup("y") == Some(IntValue(2)));
+
+  }
+
+  test("Testing IFELSEIF stmt on IfElseIfStmt03 program") {
+    val module = ScalaParser.parseResource("stmts/IfElseIfStmt03.oberon")
+
+    val coreVisitor = new CoreVisitor()
+    val coreModule = coreVisitor.transformModule(module)
+
+    assert(coreModule.name == "SimpleModule")
+
+    coreModule.accept(interpreter)
+
+    assert(interpreter.env.lookup("y") == Some(IntValue(3)));
+
+  }
+
+  test("Testing IFELSEIF stmt on IfElseIfStmt04 program") {
+    val module = ScalaParser.parseResource("stmts/IfElseIfStmt04.oberon")
+
+    val coreVisitor = new CoreVisitor()
+    val coreModule = coreVisitor.transformModule(module)
+
+    assert(coreModule.name == "SimpleModule")
+
+    coreModule.accept(interpreter)
+
+    assert(interpreter.env.lookup("y") == Some(IntValue(4)));
+
+  }
+
+  test("Testing IFELSEIF stmt on IfElseIfStmt05 program") {
+    val module = ScalaParser.parseResource("stmts/IfElseIfStmt05.oberon")
+
+    val coreVisitor = new CoreVisitor()
+    val coreModule = coreVisitor.transformModule(module)
+
+    assert(coreModule.name == "SimpleModule")
+
+    coreModule.accept(interpreter)
+
+    assert(interpreter.env.lookup("y") == Some(IntValue(5)));
+
+  }
+
+  test("Testing IFELSEIF stmt on IfElseIfStmt06 program") {
+    val module = ScalaParser.parseResource("stmts/IfElseIfStmt06.oberon")
+
+    val coreVisitor = new CoreVisitor()
+    val coreModule = coreVisitor.transformModule(module)
+
+    assert(coreModule.name == "SimpleModule")
+
+    coreModule.accept(interpreter)
+
+    assert(interpreter.env.lookup("y") == Some(IntValue(2)));
+
+  }
+
+  test("Testing IFELSEIF stmt on IfElseIfStmt07 program") {
+    val module = ScalaParser.parseResource("stmts/IfElseIfStmt07.oberon")
+
+    val coreVisitor = new CoreVisitor()
+    val coreModule = coreVisitor.transformModule(module)
+
+    assert(coreModule.name == "SimpleModule")
+
+    coreModule.accept(interpreter)
+
+    assert(interpreter.env.lookup("y") == Some(IntValue(2)));
+
+  }
+
+  test("Testing IFELSEIF stmt on IfElseIfStmt08 program") {
+    val module = ScalaParser.parseResource("stmts/IfElseIfStmt08.oberon")
+
+    val coreVisitor = new CoreVisitor()
+    val coreModule = coreVisitor.transformModule(module)
+
+    assert(coreModule.name == "SimpleModule")
+
+    coreModule.accept(interpreter)
+
+    assert(interpreter.env.lookup("y") == Some(IntValue(3)));
+
+  }
+
+  test("Testing RepeatUntil stmt on RepeatUntilStmt01 program") {
+    val module = ScalaParser.parseResource("stmts/RepeatUntilStmt01.oberon")
+
+    val coreVisitor = new CoreVisitor()
+    val coreModule = coreVisitor.transformModule(module)
+
+    assert(coreModule.name == "RepeatUntilModule")
+
+    coreModule.accept(interpreter)
+
+    assert(interpreter.env.lookup("x").contains(IntValue(11)));
+    assert(interpreter.env.lookup("sum").contains(IntValue(55)));
+
+  }
+
+  test("Testing RepeatUntil stmt on RepeatUntilStmt02 program") {
+    val module = ScalaParser.parseResource("stmts/RepeatUntilStmt02.oberon")
+
+    val coreVisitor = new CoreVisitor()
+    val coreModule = coreVisitor.transformModule(module)
+
+    assert(coreModule.name == "RepeatUntilModule")
+
+    coreModule.accept(interpreter)
+
+    assert(interpreter.env.lookup("sum") == Some(IntValue(330)));
+    assert(interpreter.env.lookup("x") == Some(IntValue(21)));
+
+  }
+
+  test("Testing RepeatUntil stmt on RepeatUntilStmt03 program") {
+    val module = ScalaParser.parseResource("stmts/RepeatUntilStmt03.oberon")
+
+    val coreVisitor = new CoreVisitor()
+    val coreModule = coreVisitor.transformModule(module)
+
+    assert(coreModule.name == "RepeatUntilModule")
+
+    coreModule.accept(interpreter)
+
+    assert(interpreter.env.lookup("sum") == Some(IntValue(11)));
+
+  }
+
+  test("Testing RepeatUntil stmt on RepeatUntilStmt04 program") {
+    val module = ScalaParser.parseResource("stmts/RepeatUntilStmt04.oberon")
+
+    val coreVisitor = new CoreVisitor()
+    val coreModule = coreVisitor.transformModule(module)
+
+    assert(coreModule.name == "RepeatUntilModule")
+
+    coreModule.accept(interpreter)
+
+    assert(interpreter.env.lookup("x") == Some(IntValue(20)));
+
+  }
+
+  test("Testing RepeatUntil stmt on RepeatUntilStmt05 program") {
+    val module = ScalaParser.parseResource("stmts/RepeatUntilStmt05.oberon")
+
+    val coreVisitor = new CoreVisitor()
+    val coreModule = coreVisitor.transformModule(module)
+
+    assert(coreModule.name == "RepeatUntilModule")
+
+    coreModule.accept(interpreter)
+
+    assert(interpreter.env.lookup("x") == Some(IntValue(0)));
+
+  }
+
+  test("Testing RepeatUntil stmt on RepeatUntilStmt06 program") {
+    val module = ScalaParser.parseResource("stmts/RepeatUntilStmt06.oberon")
+
+    val coreVisitor = new CoreVisitor()
+    val coreModule = coreVisitor.transformModule(module)
+
+    assert(coreModule.name == "RepeatUntilModule")
+    coreModule.accept(interpreter)
+
+    assert(interpreter.env.lookup("x") == Some(IntValue(11)));
+    assert(interpreter.env.lookup("y") == Some(IntValue(40)));
+
+  }
+
+  test("Testing RepeatUntil stmt on RepeatUntilStmt07 program") {
+    val module = ScalaParser.parseResource("stmts/RepeatUntilStmt07.oberon")
+
+    val coreVisitor = new CoreVisitor()
+    val coreModule = coreVisitor.transformModule(module)
+
+    assert(coreModule.name == "RepeatUntilModule")
+
+    coreModule.accept(interpreter)
+
+    assert(interpreter.env.lookup("x") == Some(IntValue(3)));
+    assert(interpreter.env.lookup("y") == Some(IntValue(3)));
+  }
+
+  test("Testing RepeatUntil stmt on RepeatUntilStmt08 program") {
+    val module = ScalaParser.parseResource("stmts/RepeatUntilStmt08.oberon")
+
+    val coreVisitor = new CoreVisitor()
+    val coreModule = coreVisitor.transformModule(module)
+
+    assert(coreModule.name == "RepeatUntilModule")
+
+    coreModule.accept(interpreter)
+
+    assert(interpreter.env.lookup("x") == Some(IntValue(10)));
+    assert(interpreter.env.lookup("y") == Some(IntValue(10)));
+  }
+
+  test("Testing LoopStmt stmt on loop_stmt01 program") {
+    val path = Paths.get(getClass.getClassLoader.getResource("stmts/loop_stmt01.oberon").toURI)
+
+    assert(path != null)
+
+    val content = String.join("\n", Files.readAllLines(path))
+    val module = ScalaParser.parse(content)
+
+    val coreVisitor = new CoreVisitor()
+    val coreModule = coreVisitor.transformModule(module)
+
+    assert(coreModule.name == "LoopStmt")
+
+    coreModule.accept(interpreter)
+    assert(interpreter.env.lookup("x") == Some(IntValue(-1)))
+  }
+
+  test("Testing LoopStmt stmt on loop_stmt02 program") {
+    val path = Paths.get(getClass.getClassLoader.getResource("stmts/loop_stmt02.oberon").toURI)
+
+    assert(path != null)
+
+    val content = String.join("\n", Files.readAllLines(path))
+    val module = ScalaParser.parse(content)
+
+    val coreVisitor = new CoreVisitor()
+    val coreModule = coreVisitor.transformModule(module)
+
+    assert(coreModule.name == "LoopStmt")
+
+    coreModule.accept(interpreter)
+    assert(interpreter.env.lookup("x") == Some(IntValue(6)))
+    assert(interpreter.env.lookup("factorial") == Some(IntValue(120)))
+  }
+
+  test("Testing LoopStmt stmt on loop_stmt03 program") {
+    val path = Paths.get(getClass.getClassLoader.getResource("stmts/loop_stmt03.oberon").toURI)
+
+    assert(path != null)
+
+    val content = String.join("\n", Files.readAllLines(path))
+    val module = ScalaParser.parse(content)
+
+    val coreVisitor = new CoreVisitor()
+    val coreModule = coreVisitor.transformModule(module)
+
+    assert(coreModule.name == "LoopStmt")
+
+    coreModule.accept(interpreter)
+    assert(interpreter.env.lookup("x") == Some(IntValue(10)))
+    assert(interpreter.env.lookup("y") == Some(IntValue(100)))
+  }
+
+
+  test("Testing array manipulation using the stmt35 oberon module") {
+    val module = ScalaParser.parseResource("stmts/stmt35.oberon")
+
+    val coreVisitor = new CoreVisitor()
+    val coreModule = coreVisitor.transformModule(module)
+
+    assert(coreModule.name == "UserTypeModule")
+
+    coreModule.accept(interpreter)
+    assert(interpreter.env.lookupArrayIndex("a", 0).contains(IntValue(5)))
+    assert(interpreter.env.lookupArrayIndex("b", 1).contains(IntValue(10)))
+  }
+  
+  ignore("stmt36") {
+    val module = ScalaParser.parseResource("stmts/stmt36.oberon")
+
+    val coreVisitor = new CoreVisitor()
+    val coreModule = coreVisitor.transformModule(module)
+
+    assert(coreModule.name == "UserTypeModule")
+
+    coreModule.accept(interpreter)
+    assert(interpreter.env.lookupArrayIndex("a", 0).contains(IntValue(5)))
+    assert(interpreter.env.lookupArrayIndex("a", 1).contains(IntValue(10)))
+    assert(interpreter.env.lookupArrayIndex("b", 0).contains(IntValue(10)))
+    assert(interpreter.env.lookupArrayIndex("a", 2).contains(IntValue(25)))
+  }
+
+  ignore("stmt37") {
+    val module = ScalaParser.parseResource("stmts/stmt37.oberon")
+
+    val coreVisitor = new CoreVisitor()
+    val coreModule = coreVisitor.transformModule(module)
+
+    assert(coreModule.name == "UserTypeModule")
+
+    coreModule.accept(interpreter)
+    assert(interpreter.env.lookupArrayIndex("a", 0).contains(IntValue(5)))
+    assert(interpreter.env.lookupArrayIndex("a", 2).contains(IntValue(25)))
+  }
+
+  test("Module A has no imports"){
+    val module = ScalaParser.parseResource("imports/A.oberon")
+
+    val coreVisitor = new CoreVisitor()
+    val coreModule = coreVisitor.transformModule(module)
+
+    assert(coreModule.name == "A")
+
+    coreModule.accept(interpreter)
+    assert(interpreter.env.lookup("x").isDefined)
+    assert(interpreter.env.lookup("x") == Some(IntValue(1)))
+  }
+
+  ignore("Module B imports A"){
+    val module = ScalaParser.parseResource("imports/B.oberon")
+
+    val coreVisitor = new CoreVisitor()
+    val coreModule = coreVisitor.transformModule(module)
+
+    assert(coreModule.name == "B")
+
+    coreModule.accept(interpreter)
+    assert(interpreter.env.lookup("x").isDefined)
+    assert(interpreter.env.lookup("x") == Some(IntValue(1)))
+  }
+
+
+  ignore("Module F imports A using alias"){
+    val module = ScalaParser.parseResource("imports/F.oberon")
+
+    val coreVisitor = new CoreVisitor()
+    val coreModule = coreVisitor.transformModule(module)
+
+    assert(coreModule.name == "F")
+
+    coreModule.accept(interpreter)
+    assert(interpreter.env.lookup("x").isDefined)
+    assert(interpreter.env.lookup("x") == Some(IntValue(1)))
+  }
+
+  ignore("Module D imports A and C (A and C hava a variable 'x')"){
+    val module = ScalaParser.parseResource("imports/D.oberon")
+
+    val coreVisitor = new CoreVisitor()
+    val coreModule = coreVisitor.transformModule(module)
+
+    assert(coreModule.name == "D")
+
+    coreModule.accept(interpreter)
+    assert(interpreter.env.lookup("x").isDefined)
+    assert(interpreter.env.lookup("x") == Some(IntValue(1)))
+    //assert(interpreter.env.lookup("x") == Some(IntValue(2)))
+  }
+
+  test("Testing ArrayAssignmentStmt03"){
+    val module = ScalaParser.parseResource("stmts/ArrayAssignmentStmt03.oberon")
+
+    assert(module.name == "ArrayAssignmentStmt03")
+    module.accept(interpreter)
+    assert(interpreter.env.lookup("array").isDefined)
+    assert(interpreter.env.lookup("outroarray").isDefined)
+
+
+    assert(interpreter.env.lookupArrayIndex("outroarray", 0) == Some(IntValue(1)))
+    assert(interpreter.env.lookupArrayIndex("outroarray", 1) == Some(IntValue(5)))
+
+    for (i <- 0 to 2){
+      assert(interpreter.env.lookupArrayIndex("array", i) == Some(IntValue(10*(i+1))))
+    }
+  }
+
+  test("Testing ArrayAssignmentStmt06"){
+    val module = ScalaParser.parseResource("stmts/ArrayAssignmentStmt06.oberon")
+
+    assert(module.name == "ArrayAssignmentStmt06")
+    module.accept(interpreter)
+    assert(interpreter.env.lookup("i").isDefined)
+    assert(interpreter.env.lookup("arr").isDefined)
+
+    assert(interpreter.env.lookupArrayIndex("arr", 5) == Some(Undef()))
+    assert(interpreter.env.lookupArrayIndex("arr", 0) == Some(IntValue(1)))
+    assert(interpreter.env.lookupArrayIndex("arr", 9) == Some(IntValue(2)))
+    assert(interpreter.env.lookupArrayIndex("arr", -1) == Some(IntValue(2)))
+    assert(interpreter.env.lookupArrayIndex("arr", -10) == Some(IntValue(1)))
+  }
+  
+  test("Testing aritmetic37"){
+    val module = ScalaParser.parseResource("aritmetic/aritmetic37.oberon")
+
+    assert(module.name == "Aritmetic37")
+    module.accept(interpreter)
+
+    assert(interpreter.env.lookup("x") == Some(IntValue(5)))
+    assert(interpreter.env.lookup("y") == Some(IntValue(3)))
+    assert(interpreter.env.lookup("z") == Some(IntValue(2)))
+    assert(interpreter.env.lookup("w") == Some(IntValue(1)))
+
+  }
+
+  test("Testing procedure06"){
+    val module = ScalaParser.parseResource("procedures/procedure06.oberon")
+
+    assert(module.name == "Procedure06")
+    module.accept(interpreter)
+
+    assert(interpreter.env.lookup("a") == Some(IntValue(2)))
+    assert(interpreter.env.lookup("b") == Some(IntValue(4)))
+    assert(interpreter.env.lookup("c") == Some(IntValue(1)))
+
+  }
+
+  test(testName = "Testing boolean32"){
+    val module = ScalaParser.parseResource("boolean/boolean32.oberon")
+
+    assert(module.name == "Boolean32")
+
+    module.accept(interpreter)
+
+    assert(interpreter.env.lookup("x") == Some(BoolValue(true)))
+    assert(interpreter.env.lookup("a") == Some(BoolValue(false)))
+    assert(interpreter.env.lookup("b") == Some(BoolValue(true)))
+  }
+}