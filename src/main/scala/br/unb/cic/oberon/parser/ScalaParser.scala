package br.unb.cic.oberon.parser

import org.antlr.v4.runtime._
import br.unb.cic.oberon.ast._
import br.unb.cic.oberon.parser.OberonParser.StatementContext

import scala.collection.mutable.ListBuffer
import scala.jdk.CollectionConverters._

/**
 * A parser for the Oberon language using
 * the ANTLR infrastructure. The main idea of
 * this parser is to parse a Oberon source code
 * and convert it into our Oberon AST representation
 * in Scala. Here we use the ANTLR idiom for parsing
 * source code.
 *
 * @author rbonifacio
 */
object ScalaParser {
  def parse(input: String): OberonModule = {
    val charStream = new ANTLRInputStream(input)
    val lexer = new OberonLexer(charStream)
    val tokens = new CommonTokenStream(lexer)
    val parser = new OberonParser(tokens)

    val visitor = new ParserVisitor
    visitor.visitCompilationUnit(parser.compilationUnit())
    visitor.module
  }
}

class ParserVisitor {

  var module: OberonModule = _

  def visitCompilationUnit(ctx: OberonParser.CompilationUnitContext): Unit = {
    val name = ctx.name
    val constants = ctx.declarations().constant().asScala.toList.map(c => visitConstant(c))
    val variables = ctx.declarations().varDeclaration().asScala.toList.map(v => visitVariableDeclaration(v)).flatten
    val procedures = ctx.declarations().procedure().asScala.toList.map(p => visitProcedureDeclaration(p))
    val block = visitModuleBlock(ctx.block())

    module = OberonModule(name.getText, constants, variables, procedures, block)
  }

  /**
   * Visit a block declaration. If the block context is null,
   * we return None. Else, we return a statement with the
   * block statement.
   *
   * @param ctx block statement of an Oberon module
   * @return an abstract representation of a statement
   */
  private def visitModuleBlock(ctx: OberonParser.BlockContext) =
    if (ctx != null) {
      val stmtVisitor = new StatementVisitor()
      ctx.accept(stmtVisitor)
      Some(stmtVisitor.stmt)
    }
    else {
      None
    }

  /**
   * Visit a constant declaration.
   *
   * @param ctx constant declaration visited
   * @return a constant declaration representation
   */
  def visitConstant(ctx: OberonParser.ConstantContext): Constant = {
    val variable = ctx.constName.getText
    val v = new ExpressionVisitor()
    ctx.accept(v)
    Constant(variable, v.exp)
  }

  /**
   * Visit a variable declaration
   *
   * @param ctx variable declaration context
   * @return a variable declaration representation
   */
  def visitVariableDeclaration(ctx: OberonParser.VarDeclarationContext): List[VariableDeclaration] = {
    val variableType = visitOberonType(ctx.varType)
    ctx.vars.asScala.toList.map(v => VariableDeclaration(v.getText, variableType))
  }

  def visitProcedureDeclaration(ctx: OberonParser.ProcedureContext): Procedure = {
    val name = ctx.name.getText
    val args = ctx.formals().formalArg().asScala.toList.map(formal => visitFormalArg(formal)).flatten
    val constants = ctx.declarations().constant().asScala.toList.map(c => visitConstant(c))
    val variables = ctx.declarations().varDeclaration().asScala.toList.map(v => visitVariableDeclaration(v)).flatten
    val block = visitModuleBlock(ctx.block())

    val returnType = if (ctx.procedureType != null) Some(visitOberonType(ctx.procedureType)) else None

    Procedure(name, args, returnType, constants, variables, block.get)
  }

  def visitFormalArg(ctx: OberonParser.FormalArgContext): List[FormalArg] = {
    val argType = visitOberonType(ctx.argType)
    ctx.args.asScala.toList.map(arg => FormalArg(arg.getText, argType))
  }


  /**
   * Visit an oberon type.
   *
   * Note: this implementation uses pattern matching
   * as an expression.
   *
   * @param ctx the oberon type context
   * @return a oberon type representation.
   */
  def visitOberonType(ctx: OberonParser.OberonTypeContext): Type =
    ctx.getText match {
      case "INTEGER" => IntegerType
      case "BOOLEAN" => BooleanType
      case _ => UndefinedType
    }

  /* A visitor for parsing expressions */
  class ExpressionVisitor() extends OberonBaseVisitor[Unit] {
    var exp: Expression = _

    override def visitIntValue(ctx: OberonParser.IntValueContext): Unit =
      exp = IntValue(ctx.getText.toInt)

    override def visitBoolValue(ctx: OberonParser.BoolValueContext): Unit =
      exp = BoolValue(ctx.getText == "True")

    override def visitRelExpression(ctx: OberonParser.RelExpressionContext): Unit =
      visitBinExpression(ctx.left, ctx.right, expression(ctx.opr.getText))

    override def visitAddExpression(ctx: OberonParser.AddExpressionContext): Unit =
      visitBinExpression(ctx.left, ctx.right, expression(ctx.opr.getText))

    override def visitMultExpression(ctx: OberonParser.MultExpressionContext): Unit =
      visitBinExpression(ctx.left, ctx.right, expression(ctx.opr.getText))

    override def visitVariable(ctx: OberonParser.VariableContext): Unit =
      exp = VarExpression(ctx.getText)

    override def visitBrackets(ctx: OberonParser.BracketsContext): Unit = {
      ctx.expression().accept(this)
    }

    override def visitFunctionCall(ctx: OberonParser.FunctionCallContext): Unit = {
      val name = ctx.name.getText
      val args = new ListBuffer[Expression]

      ctx.arguments().expression().forEach(e => {
        e.accept(this)
        args += exp
      })
      exp = FunctionCallExpression(name, args.toList)
    }

    private def expression(opr: String): (Expression, Expression) => Expression =
      opr match {
        case "=" => EQExpression
        case "#" => NEQExpression
        case ">" => GTExpression
        case "<" => LTExpression
        case ">=" => GTEExpression
        case "<=" => LTEExpression
        case "+" => AddExpression
        case "-" => SubExpression
        case "*" => MultExpression
        case "/" => DivExpression
        case "&&" => AndExpression
        case "||" => OrExpression
      }

    /*
     * The "ugly", though necessary code for visiting binary expressions.
     */
    private def visitBinExpression(left: OberonParser.ExpressionContext, right: OberonParser.ExpressionContext, constructor: (Expression, Expression) => Expression) {
      left.accept(this) // first visit the left hand side of an expression.
      val lhs = exp // assign the result to the value lhs
      right.accept(this) // second, visit the right hand side of an expression
      val rhs = exp // assign the result to the value rhs
      exp = constructor(lhs, rhs) // assign the result to exp, using the 'constructor' to set the actual expression
    }
  }

  /* a visitor for parsing statements */
  class StatementVisitor extends OberonBaseVisitor[Unit] {
    var stmt: Statement = _

    override def visitAssignmentStmt(ctx: OberonParser.AssignmentStmtContext): Unit = {
      val varName = ctx.`var`.getText
      val visitor = new ExpressionVisitor()
      ctx.exp.accept(visitor)
      stmt = AssignmentStmt(varName, visitor.exp)
    }

    override def visitSequenceStmt(ctx: OberonParser.SequenceStmtContext): Unit = {
      val stmts = new ListBuffer[Statement]

      ctx.statement().asScala.toList.foreach(s => {
        s.accept(this)
        stmts += stmt
      })
      stmt = SequenceStmt(flatSequenceOfStatements(stmts.toList))
    }

    def flatSequenceOfStatements(stmts: List[Statement]): List[Statement] =
      stmts match {
        case SequenceStmt(ss) :: rest => flatSequenceOfStatements(ss) ++ flatSequenceOfStatements(rest)
        case s :: rest => s :: flatSequenceOfStatements(rest)
        case Nil => List()
      }

    override def visitReadIntStmt(ctx: OberonParser.ReadIntStmtContext): Unit = {
      val varName = ctx.`var`.getText
      stmt = ReadIntStmt(varName)
    }

    override def visitWriteStmt(ctx: OberonParser.WriteStmtContext): Unit = {
      val visitor = new ExpressionVisitor()
      ctx.expression().accept(visitor)
      stmt = WriteStmt(visitor.exp)
    }

    override def visitProcedureCall(ctx: OberonParser.ProcedureCallContext): Unit = {
      val name = ctx.name.getText
      val args = new ListBuffer[Expression]
      val visitor = new ExpressionVisitor()

      ctx.arguments().expression().asScala.map(e => {
        e.accept(visitor)
        args += visitor.exp
      })
      stmt = ProcedureCallStmt(name, args.toList)
    }

    override def visitIfElseStmt(ctx: OberonParser.IfElseStmtContext): Unit = {
      val visitor = new ExpressionVisitor()

      ctx.expression().accept(visitor)
      val condition = visitor.exp

      ctx.thenStmt.accept(this)
      val thenStmt = stmt

      val elseStmt = if (ctx.elseStmt != null) {
        ctx.elseStmt.accept(this)
        Some(stmt)
      } else None

      stmt = IfElseStmt(condition, thenStmt, elseStmt)
    }

    override def visitIfElseIfStmt(ctx: OberonParser.IfElseIfStmtContext): Unit = {
      val visitor = new ExpressionVisitor()

      ctx.expression().accept(visitor)
      val condition = visitor.exp
      ctx.thenStmt.accept(this)
      val thenStmt = stmt
  
      val elsifStmt = new ListBuffer[ElseIfStmt]
      ctx.elsifs.asScala.toList.foreach(e => {
        e.expression().accept(visitor)
        val elsifCondition = visitor.exp
        e.stmt.accept(this)
        val elsifThenStmt = stmt
        elsifStmt += ElseIfStmt(elsifCondition, elsifThenStmt)
      })

      val elseStmt = if (ctx.elseStmt != null) {
        ctx.elseStmt.accept(this)
        Some(stmt)
      } else None

      stmt = IfElseIfStmt(condition, thenStmt, elsifStmt.toList, elseStmt)
    }

    override def visitCaseStmt(ctx: OberonParser.CaseStmtContext): Unit = {
      val expressionVisitor = new ExpressionVisitor()

      ctx.expression().accept(expressionVisitor)
      val caseExp = expressionVisitor.exp

      val caseVisitor = new CaseAlternativeVisitor()

      val cases = new ListBuffer[CaseAlternative]
      ctx.cases.asScala.toList.foreach(e => {
        e.accept(caseVisitor)
        cases += caseVisitor.caseAlt
      })

      val elseStmt = if (ctx.elseStmt != null) {
        ctx.elseStmt.accept(this)
        Some(stmt)
      } else None

      stmt = CaseStmt(caseExp, cases.toList, elseStmt)
    }

    override def visitWhileStmt(ctx: OberonParser.WhileStmtContext): Unit = {
      val visitor = new ExpressionVisitor()

      ctx.expression().accept(visitor)
      val condition = visitor.exp

      ctx.stmt.accept(this)
      val whileStmt = stmt

      stmt = WhileStmt(condition, whileStmt)
    }

<<<<<<< HEAD
=======
    override def visitRepeatUntilStmt(ctx: OberonParser.RepeatUntilStmtContext): Unit = {
      val visitor = new ExpressionVisitor()

      ctx.expression().accept(visitor)
      val condition = visitor.exp

      ctx.stmt.accept(this)
      val repeatUntilStmt = stmt

      stmt = RepeatUntilStmt(condition, repeatUntilStmt)
    }
   
>>>>>>> 44c11236
    override def visitForStmt(ctx: OberonParser.ForStmtContext): Unit = {
      val visitor = new ExpressionVisitor()

      ctx.init.accept(this)
      val init = stmt

      ctx.expression().accept(visitor)
      val condition = visitor.exp

      ctx.stmt.accept(this)
      val block = stmt

      stmt = ForStmt(init, condition, block)
    }

    override def visitForRangeStmt(ctx: OberonParser.ForRangeStmtContext): Unit = {
      val visitor = new ExpressionVisitor()

      val varName = ctx.`var`.getText
      val variable = VarExpression(varName)

      ctx.min.accept(visitor)
      val rangeMin = visitor.exp
      
      ctx.max.accept(visitor)
      val rangeMax = visitor.exp

      ctx.stmt.accept(this)
      val block = stmt

      // Instantiating the values for the basic ForStmt
      
      // var := rangeMin
      val init = AssignmentStmt(variable.name, rangeMin)

      // var <= rangeMax
      val condition = LTEExpression(variable, rangeMax)
      
      // var := var + 1
      val accumulator = AssignmentStmt(variable.name, AddExpression(variable, IntValue(1)))

      // stmt; var := var + 1
      val realBlock = SequenceStmt(List(block, accumulator))

      stmt = ForStmt(init, condition, realBlock)
    }

    override def visitReturnStmt(ctx: OberonParser.ReturnStmtContext): Unit = {
      val visitor = new ExpressionVisitor()
      ctx.exp.accept(visitor)
      stmt = ReturnStmt(visitor.exp)
    }
  }

  class CaseAlternativeVisitor extends OberonBaseVisitor[Unit] {
    var caseAlt: CaseAlternative = _

    override def visitSimpleCase(ctx: OberonParser.SimpleCaseContext): Unit = {
      val expVisitor = new ExpressionVisitor()

      ctx.expression().accept(expVisitor)
      val condition = expVisitor.exp

      val stmtVisitor = new StatementVisitor()

      ctx.stmt.accept(stmtVisitor)
      val stmt = stmtVisitor.stmt

      caseAlt = SimpleCase(condition, stmt)
    }

    override def visitRangeCase(ctx: OberonParser.RangeCaseContext): Unit = {
      var expressionVisitor = new ExpressionVisitor()
      ctx.min.accept(expressionVisitor)
      var min = expressionVisitor.exp

      ctx.max.accept(expressionVisitor)
      var max = expressionVisitor.exp

      var statementVisitor = new StatementVisitor()
      ctx.stmt.accept(statementVisitor)
      var stmt = statementVisitor.stmt

      caseAlt = RangeCase(min, max, stmt)
    }
  }

}<|MERGE_RESOLUTION|>--- conflicted
+++ resolved
@@ -312,8 +312,6 @@
       stmt = WhileStmt(condition, whileStmt)
     }
 
-<<<<<<< HEAD
-=======
     override def visitRepeatUntilStmt(ctx: OberonParser.RepeatUntilStmtContext): Unit = {
       val visitor = new ExpressionVisitor()
 
@@ -326,7 +324,6 @@
       stmt = RepeatUntilStmt(condition, repeatUntilStmt)
     }
    
->>>>>>> 44c11236
     override def visitForStmt(ctx: OberonParser.ForStmtContext): Unit = {
       val visitor = new ExpressionVisitor()
 
