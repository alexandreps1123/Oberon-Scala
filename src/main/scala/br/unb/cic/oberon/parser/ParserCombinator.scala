package br.unb.cic.oberon.parser
import scala.util.parsing.combinator._
import scala.reflect.runtime.universe.TypeTag
import scala.reflect.runtime.universe.typeOf
import br.unb.cic.oberon.util.Resources
import br.unb.cic.oberon.ast._

trait ParsersUtil extends JavaTokenParsers {
    // Encapsulator aggregator function
    def aggregator[T](r: T ~ List[T => T]): T = { r match { case a ~ b => (a /: b)((acc,f) => f(acc)) } }

    // List Helper Function
    def listOpt[T](parser: Parser[List[T]]): Parser[List[T]] = opt(parser) ^^ {
        case Some(a) => a
        case None => List[T]()
    }

    // Option Helper Function
    def optSolver[T](parser: Parser[T]): Parser[Option[T]] = opt(parser) ^^ {
        case Some(a) => Option(a)
        case None => None : Option[T]
    }
}

trait BasicParsers extends ParsersUtil {
    def int: Parser[IntValue] = "-?[0-9]+".r ^^ (i => IntValue(i.toInt))
    def real: Parser[RealValue] = "-?[0-9]+\\.[0-9]+".r ^^ (i => RealValue(i.toDouble))
    def bool: Parser[BoolValue] = "(False|True)".r ^^ (i => BoolValue(i=="True"))
    def string: Parser[StringValue] = "\"[^\"]+\"".r ^^ (i => StringValue(i.substring(1, i.length()-1)))
    def char: Parser[CharValue] = ("\'[^\']\'".r) ^^ (i => CharValue(i.charAt(1)))

    def alpha: String = "[A-Za-z]"
    def digit: String = "[0-9]"
    def identifier: Parser[String] = (alpha + "(" + alpha + "|" + digit + "|_)*").r

    def typeParser: Parser[Type] = (
        "INTEGER" ^^ (_ => IntegerType)
    |   "REAL" ^^ (_ => RealType)
    |   "CHAR" ^^ (_ => CharacterType)
    |   "BOOLEAN" ^^ (_ => BooleanType)
    |   "STRING" ^^ (_ => StringType)
    |   "NIL" ^^ (_ => NullType)
    |   identifier ^^ ReferenceToUserDefinedType
    )
}

trait ExpressionParser extends BasicParsers {
    def pointerParser: Parser[Expression] = identifier <~ "^" ^^ PointerAccessExpression
    def qualifiedName: Parser[String] = identifier // TODO
    def variableParser: Parser[Expression] = qualifiedName ^^ VarExpression
    def argumentsParser: Parser[List[Expression]] = expressionParser ~ rep("," ~> expressionParser) ^^ { case a ~ b => List(a) ++ b }
    def functionParser: Parser[Expression] = qualifiedName ~ ("(" ~> opt(argumentsParser) <~ ")") ^^ {
        case name ~ None => FunctionCallExpression(name, List())
        case name ~ Some(argList) => FunctionCallExpression(name, argList)
    }
    def expValueParser: Parser[Expression] = real | int | char | string | bool | "NIL" ^^ (_ => NullValue)

    def factor: Parser[Expression] = expValueParser | pointerParser | functionParser | variableParser | "(" ~> expressionParser <~ ")" ^^ Brackets

    def complexTerm: Parser[Expression] = (
        factor ~ ("[" ~> expressionParser <~ ("]" ~ not(":="))) ^^ { case a ~ b => ArraySubscript(a, b)}
    |   factor ~ ("." ~> identifier) ^^ { case a ~ b => FieldAccessExpression(a, b)}
    |   factor
    )

    def mulExpParser: Parser[Expression => Expression] = (
        "*" ~ complexTerm ^^ { case _ ~ b => MultExpression(_, b) }
    |   "/" ~ complexTerm ^^ { case _ ~ b => DivExpression(_, b) }
    |   "&&" ~ complexTerm ^^ { case _ ~ b => AndExpression(_, b) }
    )
    def mulTerm: Parser[Expression] = complexTerm ~ rep(mulExpParser) ^^ aggregator

    def addExpParser: Parser[Expression => Expression] = (
        "+" ~ mulTerm ^^ { case _ ~ b => AddExpression(_, b) }
    |   "-" ~ mulTerm ^^ { case _ ~ b => SubExpression(_, b) }
    |   "||" ~ mulTerm ^^ { case _ ~ b => OrExpression(_, b) }
    )
    def addTerm: Parser[Expression] = mulTerm ~ rep(addExpParser) ^^ aggregator

    def relExpParser: Parser[Expression => Expression] = (
        "=" ~ addTerm ^^ { case _ ~ b => EQExpression(_, b) }
    |   "#" ~ addTerm ^^ { case _ ~ b => NEQExpression(_, b) }
    |   "<=" ~ addTerm ^^ { case _ ~ b => LTEExpression(_, b) }
    |   ">=" ~ addTerm ^^ { case _ ~ b => GTEExpression(_, b) }
    |   "<" ~ addTerm ^^ { case _ ~ b => LTExpression(_, b) }
    |   ">" ~ addTerm ^^ { case _ ~ b => GTExpression(_, b) }
    )

    
    def expressionParser: Parser[Expression] = addTerm ~ rep(relExpParser) ^^ aggregator
}


trait StatementParser extends ExpressionParser {
    def designator: Parser[AssignmentAlternative] = (
        expressionParser ~ ("[" ~> expressionParser <~ "]") ^^ { case a ~ b => ArrayAssignment(a, b)}
    |   expressionParser ~ ("." ~> identifier) ^^ { case a ~ b => RecordAssignment(a, b)}
    |   identifier <~ "^" ^^ PointerAssignment
    |   identifier ^^ VarAssignment
    )

    def elseIfStmtParser: Parser[ElseIfStmt] = (expressionParser <~ "THEN") ~ statementParser ^^ { case cond ~ stmt => ElseIfStmt(cond, stmt) }

    def caseAlternativeParser: Parser[CaseAlternative] = (
        (expressionParser <~ ':') ~ statementParser ^^ { case cond ~ stmt => SimpleCase(cond, stmt) }
    |   (expressionParser <~ "..") ~ (expressionParser <~ ':') ~ statementParser ^^ { case min ~ max ~ stmt => RangeCase(min, max, stmt) }
    );

    def buildForRangeStmt(id: String, min: Expression, max: Expression, stmt: Statement): Statement = {
        val variable = VarExpression(id)
        val init = AssignmentStmt(id, min)
        val condition = LTEExpression(variable, max)
        val accumulator = AssignmentStmt(id, AddExpression(variable, IntValue(1)))
        val realBlock = SequenceStmt(List(stmt, accumulator))
        ForStmt(init, condition, realBlock)
    }
    
    def statementParser: Parser[Statement] = (
        identifier ~ (":=" ~> expressionParser) ^^ { case id ~ expression => AssignmentStmt(id, expression) }
    |   designator ~ (":=" ~> expressionParser) ^^ { case des ~ expression => EAssignmentStmt(des, expression) }
    |   "readReal" ~> ('(' ~> identifier <~ ')') ^^ ReadRealStmt
    |   "readInt" ~> ('(' ~> identifier <~ ')') ^^ ReadIntStmt
    |   "readChar" ~> ('(' ~> identifier <~ ')') ^^ ReadCharStmt
    |   "write" ~> ('(' ~> expressionParser <~ ')') ^^ WriteStmt
    |   identifier ~ ('(' ~> listOpt(argumentsParser) <~ ')') ^^ { case id ~ args => ProcedureCallStmt(id, args) }
    |   ("IF" ~> expressionParser <~ "THEN") ~ statementParser ~ optSolver("ELSE" ~> statementParser) <~ "END" ^^ 
        { case cond ~ stmt ~ elseStmt => IfElseStmt(cond, stmt, elseStmt) }
    |   ("IF" ~> expressionParser <~ "THEN") ~ statementParser ~ rep1("ELSIF" ~> elseIfStmtParser) ~ optSolver("ELSE" ~> statementParser) <~ "END" ^^ 
        { case cond ~ stmt ~ elseifs ~ elseStmt => IfElseIfStmt(cond, stmt, elseifs, elseStmt) }
    |   "WHILE" ~> expressionParser ~ ("DO" ~> statementParser <~ "END") ^^ { case cond ~ stmt => WhileStmt(cond, stmt) }
    |   "REPEAT" ~> (statementParser <~ "UNTIL") ~ expressionParser ^^ { case stmt ~ cond => RepeatUntilStmt(cond, stmt) }
    |   "FOR" ~> statementParser ~ ("TO" ~> expressionParser <~ "DO") ~ statementParser <~ "END" ^^ 
        { case indexes ~ cond ~ stmt => ForStmt(indexes, cond, stmt) }
    |   ("FOR" ~> identifier <~ "IN") ~ expressionParser ~ (".." ~> expressionParser <~ "DO") ~ statementParser <~ "END" ^^
        { case id ~ min ~ max ~ stmt => buildForRangeStmt(id, min, max, stmt) }
    |   "LOOP" ~> statementParser <~ "END" ^^ LoopStmt
    |   "RETURN" ~> expressionParser ^^ ReturnStmt
    |   "CASE" ~> expressionParser ~ ("OF" ~> caseAlternativeParser) ~ rep("|" ~> caseAlternativeParser) ~ optSolver("ELSE" ~> statementParser) <~ "END" ^^ 
        { case exp ~ case1 ~ cases ~ stmt => CaseStmt(exp, List(case1) ++ cases, stmt) }
    |   "EXIT" ^^ { _ => ExitStmt() }
<<<<<<< HEAD
    // | "FOR" ~ identifier ~ "IN" ~ expressionParser ~ ".." ~ expressionParser ~ "DO" ~ statementParser ~ "END" {
    //     case _ ~ id ~ _ ~ min ~ _ ~ max ~ _ ~ stmt => ForRangeStmt(id, min, max, stmt)
    // }
=======
    // | stmt += statement (';' stmt += statement)+ #SequenceStmt
>>>>>>> 2d98e712
    );

    // Final Multiple Statements Parser
    def multStatementParser: Parser[Statement] = (statementParser ~ rep(";" ~> statementParser) ^^ 
        { case a ~ b => List(a) ++ b } ^^ {
            case a :: Nil => a
            case a :: b => SequenceStmt(a :: b)
        }
    );
}

trait OberonParserFull extends StatementParser {
    // UserDefinedType
    def userTypeParser: Parser[Type] = (
        ("ARRAY" ~> int) ~ ("OF" ~> (typeParser | userTypeParser)) ^^ { case a ~ b => ArrayType(a.value, b)} 
    |   "RECORD" ~> varDeclarationParser <~ "END" ^^ RecordType
    |   ("POINTER" ~ "TO") ~> (typeParser | userTypeParser) ^^ PointerType
    )
    def userTypeDeclarationTerm: Parser[UserDefinedType] = (identifier <~ "=") ~ userTypeParser ^^ { case a ~ b => UserDefinedType(a, b) }
    def userTypeDeclarationParser: Parser[List[UserDefinedType]] = "TYPE" ~> rep1(userTypeDeclarationTerm)

    // Constant

    def constantParserTerm: Parser[Constant] = (identifier <~ "=") ~ expressionParser ^^ { case a ~ b => Constant(a, b) } 
    def constantParser: Parser[List[Constant]] = "CONST" ~> rep1(constantParserTerm <~ ";")

    // VariableDeclaration
    def varListParser: Parser[List[String]] = identifier ~ rep("," ~> identifier) ^^ { case a ~ b => List(a) ++ b }
    def varDeclarationParserTerm: Parser[List[VariableDeclaration]] = (varListParser <~ ":") ~ (typeParser | userTypeParser) ^^ 
        { case varList ~ varType => varList.map(VariableDeclaration(_, varType)) }
    def varDeclarationParser: Parser[List[VariableDeclaration]] = "VAR" ~> rep1(varDeclarationParserTerm <~ ";") ^^ { a => a.flatten }

    // Procedure 

    def procedureParser: Parser[Procedure] = 
    "PROCEDURE" ~ identifier ~ ("(" ~> formalArgs <~ ")") ~ procedureTypeParser ~ ";" ~ listOpt(constantParser) ~ listOpt(varDeclarationParser) ~ ("BEGIN" ~> multStatementParser <~ "END") ~ identifier ^^
    {   case _ ~ name ~ args ~ procedureType ~ _ ~ constants ~ variables ~ statements ~ endName => {
            if(name != endName) throw new Exception(s"Procedure name ($name) doesn't match the end identifier ($endName)")
            Procedure(
                name,
                args,
                procedureType,
                constants,
                variables,
                statements
            )
        }
    }

    def procedureTypeParser: Parser[Option[Type]]= opt(":" ~> (typeParser | userTypeParser)) ^^ {
        case Some(procedureType) => Option(procedureType)
        case None => None: Option[Type]
    }

    def formalArgs: Parser[List[FormalArg]] = opt(formalArg ~ rep("," ~> formalArg)) ^^ {
        case Some(a ~ b) => a ::: b.flatten
        case None => List[FormalArg]()
    }

    def formalArg: Parser[List[FormalArg]] = (
        identifier ~ rep("," ~> identifier) ~ ":" ~ (typeParser | userTypeParser) ^^ {
            case head ~ tail ~ _ ~ argType => {
                val args = List(head) ++ tail
                args.map((x: String) => ParameterByValue(x, argType))
            }
        }
    |   "VAR" ~ identifier ~ rep(("," ~ "VAR") ~> identifier) ~ ":" ~ (typeParser | userTypeParser) ^^ {
            case _ ~ head ~ tail ~ _ ~ argType => {
                val args = List(head) ++ tail
                args.map((x: String) => ParameterByReference(x, argType))
            }
        }
    )

    // Final Parsers

    def importParser: Parser[Set[String]] = listOpt("IMPORT" ~> rep(identifier <~ ";")) ^^ { a => a.toSet }
    
    class DeclarationProps(val userTypes: List[UserDefinedType], val constants: List[Constant], val variables: List[VariableDeclaration], val procedures: List[Procedure])
    def declarationsParser: Parser[DeclarationProps] =
        listOpt(userTypeDeclarationParser) ~ listOpt(constantParser) ~ listOpt(varDeclarationParser) ~ listOpt(rep(procedureParser)) ^^ 
        { case userTypes ~ constants ~ vars ~ procedures => new DeclarationProps(userTypes, constants, vars, procedures) }
    
    def blockParser: Parser[Option[Statement]] = optSolver("BEGIN" ~> multStatementParser <~ "END")

    def oberonParser: Parser[OberonModule] = ("MODULE" ~> identifier <~ ";") ~ importParser ~ declarationsParser ~ blockParser <~ ("END" ~ identifier ~ ".") ^^ {
        case name ~ imports ~ declarations ~ statements => 
            OberonModule(
                name, imports,
                declarations.userTypes,
                declarations.constants,
                declarations.variables,
                declarations.procedures,
                statements
            )
    }
}


trait Oberon2ScalaParser extends OberonParserFull {
    def parseResource(resource: String): OberonModule = {
        return parseAbs(parse(oberonParser, Resources.getContent(resource))) 
    }

    def parseAbs[T](result: ParseResult[T]): T = {
        return result match {
            case Success(matched, _) => matched
            case Failure(msg, _) => throw new Exception(msg)
            case Error(msg, _) => throw new Exception(msg)
        }
    }
}<|MERGE_RESOLUTION|>--- conflicted
+++ resolved
@@ -138,13 +138,6 @@
     |   "CASE" ~> expressionParser ~ ("OF" ~> caseAlternativeParser) ~ rep("|" ~> caseAlternativeParser) ~ optSolver("ELSE" ~> statementParser) <~ "END" ^^ 
         { case exp ~ case1 ~ cases ~ stmt => CaseStmt(exp, List(case1) ++ cases, stmt) }
     |   "EXIT" ^^ { _ => ExitStmt() }
-<<<<<<< HEAD
-    // | "FOR" ~ identifier ~ "IN" ~ expressionParser ~ ".." ~ expressionParser ~ "DO" ~ statementParser ~ "END" {
-    //     case _ ~ id ~ _ ~ min ~ _ ~ max ~ _ ~ stmt => ForRangeStmt(id, min, max, stmt)
-    // }
-=======
-    // | stmt += statement (';' stmt += statement)+ #SequenceStmt
->>>>>>> 2d98e712
     );
 
     // Final Multiple Statements Parser
