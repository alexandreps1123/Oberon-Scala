--- conflicted
+++ resolved
@@ -174,11 +174,7 @@
         listOpt(userTypeDeclarationParser) ~ listOpt(constantParser) ~ listOpt(varDeclarationParser) ~ listOpt(procedureParser) ^^ 
         { case userTypes ~ constants ~ vars ~ procedures => new DeclarationProps(userTypes, constants, vars, procedures) }
     
-<<<<<<< HEAD
     def blockParser: Parser[Option[Statement]] = optSolver("BEGIN" ~> multStatementParser <~ "END")
-=======
-    def blockParser: Parser[Statement] = optSolver("BEGIN" ~> multStatementParser <~ "END")
->>>>>>> 55be5471
 
     def oberonParser: Parser[OberonModule] = ("MODULE" ~> identifier <~ ";") ~ importParser ~ declarationsParser ~ blockParser <~ ("END" ~ identifier ~ ".") ^^ {
         case name ~ imports ~ declarations ~ statements => 
